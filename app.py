
import os
import uuid
import time
import re
import requests
from flask import Flask, request, jsonify
from llmproxy import generate, pdf_upload
from dotenv import load_dotenv
import threading

# -----------------------------------------------------------------------------
# Configuration and Global Variables
# -----------------------------------------------------------------------------
load_dotenv()

BASE_DIR = os.path.dirname(os.path.abspath(__file__))
PDF_PATH = os.path.join(BASE_DIR, 'twips_paper.pdf')
print("DEBUG: PDF path set to:", PDF_PATH)

# Rocket.Chat credentials and endpoints
ROCKET_CHAT_URL = "https://chat.genaiconnect.net"
BOT_USER_ID = os.getenv("botUserId")
BOT_AUTH_TOKEN = os.getenv("botToken")
TA_USERNAME = os.getenv("taUserName")
MSG_ENDPOINT = os.getenv("msgEndPoint")
TA_USER_LIST = ["aya.ismail", "jiyoon.choi"]

# Global caches (session-specific)
summary_abstract_cache = {}
processed_pdf = {}
pdf_ready = {}
conversation_history = {}
ta_msg_to_student_session = {}

app = Flask(__name__)

# -----------------------------------------------------------------------------
# Utility Functions
# -----------------------------------------------------------------------------
def get_session_id(data):
    """Generate a session id based on the user name."""
    user = data.get("user_name", "unknown_user").strip().lower()
    return f"session_{user}_twips_research"

# -----------------------------------------------------------------------------
# PDF Handling Functions
# -----------------------------------------------------------------------------
def upload_pdf_if_needed(pdf_path, session_id):
    """Upload the PDF if it hasn't already been processed for the session."""
    print(f"DEBUG: upload_pdf_if_needed() called for session {session_id}")
    if not os.path.exists(pdf_path):
        print(f"DEBUG: PDF file not found at {pdf_path}")
        return False
    print("DEBUG: PDF file found, proceeding with upload...")
    if processed_pdf.get(session_id):
        print(f"DEBUG: PDF already processed for session {session_id}.")
        return True
    print("DEBUG: Uploading PDF now...")
    try:
        response = pdf_upload(
            path=pdf_path,
            session_id=session_id,
            strategy="smart"
        )
        print(f"DEBUG: Upload response: {response}")
        if "Successfully uploaded" in response:
            processed_pdf[session_id] = True
            return True
        else:
            print("DEBUG: Upload failed, unexpected response:", response)
            return False
    except Exception as e:
        print(f"DEBUG: Exception in pdf_upload(): {e}")
        return False

def wait_for_pdf_readiness(session_id, max_attempts=20, delay=2):
    if pdf_ready.get(session_id):
        print(f"DEBUG: PDF already marked as ready for session {session_id}")
        return True
    for attempt in range(max_attempts):
        print(f"DEBUG: Checking PDF readiness (Attempt {attempt+1}/{max_attempts}) for session {session_id}")
        test_prompt = (
            "Based solely on the research paper that was uploaded in this session, "
            "what is the title of the paper?"
        )
        test_response = generate_response("", test_prompt, session_id)
        print(f"DEBUG: Test response (Attempt {attempt+1}): {test_response}")
        if ("unable to access" not in test_response.lower() and 
            "i don't have the capability" not in test_response.lower()):
            pdf_ready[session_id] = True
            print(f"DEBUG: PDF readiness confirmed on attempt {attempt+1} for session {session_id}")
            return True
        print(f"DEBUG: PDF not ready on attempt {attempt+1} for session {session_id}")
        time.sleep(delay)
    print(f"DEBUG: PDF failed to be indexed within timeout for session {session_id}")
    return False

def ensure_pdf_processed(session_id):
    """
    Ensure the PDF has been uploaded and processed for this session.
    Uses cached flags to avoid re-analyzing the PDF on every query.
    """
    if processed_pdf.get(session_id) and pdf_ready.get(session_id):
        print(f"DEBUG: PDF already processed and ready for session {session_id}")
        return True
    if not upload_pdf_if_needed(PDF_PATH, session_id):
        return False
    return wait_for_pdf_readiness(session_id)

# -----------------------------------------------------------------------------
# LLM Generation Functions
# -----------------------------------------------------------------------------
def generate_response(system, prompt, session_id):
    """
    Generate a response based on the prompt using a fixed system prompt.
    """

    if not system:
        system = (
            "You are a TA chatbot for CS-150: Generative AI for Social Impact. "
            "Your role is to guide students in developing their own understanding of the research paper. "
            "Rather than giving direct answers, encourage students to think critically. "
            "If the question is requesting for a summary of the paper, please provide a summary of the paper. Otherwise,"
            "Do NOT directly answer questions with specific numbers, names, or results. "
            "Instead, guide students toward where they can find the information in the paper (e.g., introduction, methods section, results, discussion). "
            "Do not summarize the entire answer; instead, promote thoughtful engagement with the content. "
            "Encourage them to reflect on why that information is relevant and how it connects to the paper's broader goals."
            "Your responses should be grounded solely in the research paper uploaded for this session. "
            "Please keep answers concise unless otherwise specified."
            "Bold with surrounding '**' to any follow up questions so they are easily visible to the user."
        )

    print(f"DEBUG: Sending prompt for session {session_id}: {prompt}")
    response = generate(
        model='4o-mini',
        system=system,
        query=prompt,
        temperature=0.0,
        lastk=5,
        session_id=session_id,
        rag_usage=True,
        rag_threshold=0.1,
        rag_k=5
    )
    if isinstance(response, dict):
        result = response.get('response', '').strip()
        rag_context = response.get('rag_context', None)
        print(f"DEBUG: Received response for session {session_id}: {result}")
        if rag_context:
            # print(f"DEBUG: RAG context for session {session_id}: {rag_context}")
            pass
    else:
        result = response.strip()
        print(f"DEBUG: Received response for session {session_id}: {result}")
    return result

def generate_greeting_response(prompt, session_id):
    """
    Generate a greeting response without any follow-up question.
    This function uses a system prompt that omits any instruction to ask follow-up questions.
    """
    # system_prompt = (
    #     "As a TA chatbot for CS-150: Generative AI for Social Impact, "
    #     "your job is to help the student think critically about the research paper. "
    #     "Provide a concise answer based solely on the research paper that was uploaded in this session. "
    #     "Do not include any follow-up questions in your response."
    # )
    system_prompt = (
    "As a TA chatbot for CS-150: Generative AI for Social Impact, your goal is to support students in understanding the research paper through critical thinking. "
    "Provide a brief, general overview to orient them, but avoid summarizing too much. "
    "Encourage them to explore specific sections of the paper for more detail, and avoid giving full answers. "
    "Do not include follow-up questions."
)

    
    print(f"DEBUG: Sending greeting prompt for session {session_id}: {prompt}")
    response = generate(
        model='4o-mini',
        system=system_prompt,
        query=prompt,
        temperature=0.0,
        lastk=5,
        session_id=session_id,
        rag_usage=True,
        rag_threshold=0.3,
        rag_k=5
    )
    if isinstance(response, dict):
        result = response.get('response', '').strip()
    else:
        result = response.strip()
    print(f"DEBUG: Received greeting response for session {session_id}: {result}")
    return result

def generate_follow_up(session_id):
    """
    Dynamically generate a follow-up question that:
      - references the conversation context
      - invites the user to specify what they want to explore further
    """
    messages = conversation_history.get(session_id, {}).get("messages", [])
    if not messages:
        return ""

    # Build a textual summary of the conversation so far.
    context = "\n".join([f"{speaker}: {msg}" for speaker, msg in messages])

    prompt = (
        "Based on the conversation so far, craft a single follow-up prompt that invites the user "
        "to elaborate or clarify what they want to explore further in the paper. If the conversation "
        "does not logically require a follow-up, return an empty string.\n\n"
        "Conversation:\n" + context
    )
    # system_prompt = (
    #     "You are a TA chatbot that generates follow-up questions based on context. "
    #     "Encourage the student to clarify or broaden their exploration of the research paper, "
    #     "mentioning aspects like methodology, findings, or next steps if relevant."
    # )
    system_prompt = (
        "You are a TA chatbot that encourages students to think more deeply about the research paper. "
        "Craft a follow-up question that helps the student examine aspects such as the paper’s assumptions, evidence, methodology, or implications. "
        "Avoid answering for them—instead, prompt them to explore further."
    )

    response = generate(
        model='4o-mini',
        system=system_prompt,
        query=prompt,
        temperature=0.0,
        lastk=5,
        session_id=f"{session_id}_followup",
        rag_usage=True,
        rag_threshold=0.3,
        rag_k=5
    )

    if isinstance(response, dict):
        result = response.get("response", "").strip()
    else:
        result = response.strip()

    # Optionally, you could decide to return "" if the LLM suggests a question not relevant or empty.
    return result

def classify_query(message, session_id):
    """
    Classify the user's message into categories. Normally, we have:
      - greeting
      - content_answerable
      - human_TA_query

    However, if the bot is currently awaiting a follow-up response,
    we expand our categories to also include:
      - followup_decline
      - followup_continue
      - new_topic

    We do all of this in a single classification call, using
    context from the conversation_history to help the LLM decide.
    """

    # Get the conversation so far
    messages = conversation_history.get(session_id, {}).get("messages", [])
    conversation_text = "\n".join([f"{speaker}: {msg}" for speaker, msg in messages])

    # Check if we're expecting a follow-up response
    if conversation_history[session_id].get("awaiting_followup_response"):
        # If so, we instruct the LLM to classify among an expanded set of labels.
        prompt = f"""
                    We are in the middle of a conversation about a research paper, and I (the TA chatbot)
                    recently asked a follow-up question. The conversation so far is:
                    ---
                    {conversation_text}
                    ---
                    The user just said: "{message}"

                    Please classify the user's message into EXACTLY ONE of these categories:

                    1) "followup_decline": The user wants to skip or end this follow-up topic.
                    2) "followup_continue": The user is still on the same follow-up topic, clarifying or asking more.
                    3) "new_topic": The user is shifting to a completely different topic.
                    4) "greeting": The user is just greeting ("hello", "hi", "hey", etc.).
                    5) "content_answerable": The user's question can be answered by the PDF content.
                    6) "human_ta_query": The user is asking about deadlines, scheduling, or other info not in the PDF.

                    Return only the label. No extra text.
                """

        classification_response = generate_response("", prompt, session_id).lower().strip()

        # Match to known labels or default to content_answerable if unrecognized
        if "followup_decline" in classification_response:
            return "followup_decline"
        elif "followup_continue" in classification_response:
            return "followup_continue"
        elif "new_topic" in classification_response:
            return "new_topic"
        elif "greeting" in classification_response:
            return "greeting"
        elif "content_answerable" in classification_response:
            return "content_answerable"
        elif "human_ta_query" in classification_response:
            return "human_ta_query"
        else:
            return "content_answerable"

    # ----------------------------------------------------------------------
    # If we're NOT awaiting a follow-up, we do original classification
    # ----------------------------------------------------------------------
    prompt = (
        "Classify the following query into one of these categories: 'greeting', "
        "'content_answerable', or 'human_TA_query'. "
        "If the query is a greeting, answer with 'greeting'. "
        "If the query can be answered solely based on the uploaded research paper, "
        "answer with 'content_answerable'. "
        "If the query involves deadlines, scheduling, or requires additional human judgment, "
        "answer with 'human_TA_query'.\n\n"
        f"Query: \"{message}\""
    )
    classification = generate_response("", prompt, session_id).lower().strip()

    if classification in ["greeting", "content_answerable", "human_ta_query"]:
        return classification

    # Default if unrecognized
    return "content_answerable"

def classify_difficulty_of_question(question, session_id):
    """
    Determine whether this 'content_answerable' question is purely factual
    (like a simple numeric or name lookup) or conceptual (requires
    reasoning, interpretation, or explanation).
    Return either 'factual' or 'conceptual'.
    """
    prompt = f"""
    The user asked: "{question}"
    Categorize the question strictly as either 'factual' or 'conceptual' based on the research paper context:
    - 'factual' means it requests a direct fact (a number, a name, a specific piece of data) with little to no interpretation.
    - 'conceptual' means it requires interpretation, explanation, or analysis beyond a single data point or name.
    Return only 'factual' or 'conceptual'.
    """
    classification_response = generate_response("", prompt, session_id).lower().strip()
    if "factual" in classification_response:
        return "factual"
    else:
        return "conceptual"
  
def generate_suggested_question(student_question, feedback=None):
    """
    Generate a rephrased and clearer version of the student's question.
    """
    if feedback:
        prompt = (
            f"Original question: \"{student_question}\"\n"
            f"Feedback: \"{feedback}\"\n"
            "Generate a refined and more comprehensive version of the question that incorporates the feedback, "
            "including a reference to the TWIPs paper."
        )
    else:
        prompt = (
            f"Based on the following student question, generate a more comprehensive question that references the TWIPs paper\n\n"
            f"Student question: \"{student_question}\"\n\n"
            "Suggested improved question:"
        )

    response = generate(
            model='4o-mini',
            system=(
                "You are a TA chatbot for CS-150: Generative AI for Social Impact. "
                "Rephrase or refine the student's question to be clearer and more comprehensive, "
                "incorporating any provided feedback and referring to the paper where relevant."
            ),
            query=prompt,
            temperature=0.0,
            lastk=5,
            session_id="suggestion_session",
            rag_usage=False,
            rag_threshold=0.3,
            rag_k=0
    )

    if isinstance(response, dict):
         result = response.get('response', '').strip()
    else:
         result = response.strip()
    # Optionally extract a quoted sentence if present
    match = re.search(r'"(.*?)"', result)
    suggested_question_clean = match.group(1) if match else result
    print(f"DEBUG: Suggested question: {result}")
    print("END OF SUGGESTED QUESTION")
    return result, suggested_question_clean

def build_menu_response():
    """Return the full interactive menu."""
    return {
        "text": "Please feel free to ask a question about the research paper, or explore the menu below for more actions:",
        "attachments": [
            {
                "title": "Summarize:",
                "actions": [
                    {
                        "type": "button",
                        "text": "Quick Summary",
                        "msg": "summarize",
                        "msg_in_chat_window": True,
                        "msg_processing_type": "sendMessage"
                    },
                ]
            },
            {
                "title": "Do you have a question for your TA?",
                "actions": [
                    {
                        "type": "button",
                        "text": "Ask a TA",
                        "msg": "ask_TA",
                        "msg_in_chat_window": True,
                        "msg_processing_type": "sendMessage"
                    }
                ]
            }
        ]
    }

def show_menu(response_text, session_id):
    return {
        "text": response_text,
        "session_id": session_id,
        "attachments": [
            {
                "actions": [
                    {
                        "type": "button",
                        "text": "Menu",
                        "msg": "menu",
                        "msg_in_chat_window": True,
                        "msg_processing_type": "sendMessage"
                    }
                ]
            }
        ]
    }

def add_menu_button(response_payload):
    """Add a Menu button to the existing response payload."""
    response_payload["attachments"] = [
        {
            "actions": [
                {
                    "type": "button",
                    "text": "Menu",
                    "msg": "menu",
                    "msg_in_chat_window": True,
                    "msg_processing_type": "sendMessage"
                }
            ]
        }
    ]
    return response_payload

def build_TA_button():
    """Build TA selection buttons for asking a TA."""
    return {
        "text": "Select a TA to ask your question:",
        "attachments": [
            {
                "title": "Choose a TA",
                "actions": [
                    {
                        "type": "button",
                        "text": "Ask TA Aya",
                        "msg": "ask_TA_Aya",
                        "msg_in_chat_window": True,
                        "msg_processing_type": "sendMessage"
                    },
                    {
                        "type": "button",
                        "text": "Ask TA Jiyoon",
                        "msg": "ask_TA_Jiyoon",
                        "msg_in_chat_window": True,
                        "msg_processing_type": "sendMessage"
                    }
                ]
            }
        ]
    }

# -----------------------------------------------------------------------------
# TA Messaging Function (send message to TA)
# -----------------------------------------------------------------------------
def send_direct_message_to_TA(question, session_id, ta_username):
    """
    Send a direct message to the TA using Rocket.Chat.
    """
    msg_url = MSG_ENDPOINT
    headers = {
        "Content-Type": "application/json",
        "X-Auth-Token": BOT_AUTH_TOKEN,
        "X-User-Id": BOT_USER_ID,
    }
    message_text = f"Student '{session_id}' asks: {question}"
    payload = {
        "channel": f"@{ta_username}",
        "text": message_text,
        "attachments": [
            {
            "actions": [
                {
                "type": "button",
                "text": "Respond to Student",
                "msg": "respond",
                "msg_in_chat_window": True,
                "msg_processing_type": "sendMessage"
                }
            ]
        }]
    }
    try:
        response = requests.post(msg_url, json=payload, headers=headers)
        resp_data = response.json()
        print("DEBUG: Direct message sent:", resp_data)
        # Extract the unique message _id returned from Rocket.Chat:
        if resp_data.get("success") and "message" in resp_data:
            message_id = resp_data["message"].get("_id")
            if message_id:
                # Save the mapping from message id to student session.
                ta_msg_to_student_session[message_id] = session_id
                print(f"DEBUG: Mapped message id {message_id} to session {session_id}")
        # print("DEBUG: Direct message sent:", response.json())
    except Exception as e:
        print("DEBUG: Error sending direct message to TA:", e)

# -----------------------------------------------------------------------------
# TA-student Messaging Function (forward question to student)
# -----------------------------------------------------------------------------
def extract_user(session_id):
    prefix = "session_"
    if session_id.startswith(prefix):
        return session_id[len(prefix):]
    else:
        return session_id
def extract_first_token(session_id):
    # First, remove the "session_" prefix.
    user_part = extract_user(session_id)
    # Then, split and get the first token.
    return user_part.split('_')[0]

def forward_message_to_student(ta_response, session_id, student_session_id):
    # Build a payload to send to the student.
    
    msg_url = MSG_ENDPOINT
    headers = {
        "Content-Type": "application/json",
        "X-Auth-Token": BOT_AUTH_TOKEN,
        "X-User-Id": BOT_USER_ID,
    }
    
    ta = "Aya" if session_id == "session_aya.ismail_twips_research" else "Jiyoon" 
    message_text = (
    f"Your TA {ta} says: '{ta_response}'\n\n"
    "If you want to continue this conversation, please message your TA "
    f"{ta} directly in Rocket.Chat or send a private Piazza post here:\n"
    "https://piazza.com/class/m5wtfh955vwb8/create\n\n"
    )
    
    student = extract_first_token(student_session_id)
    print(f"DEBUG****: ta session id: {session_id}")
    print(f"DEBUG: Forwarding message to student {student}: {message_text}")
    
    payload = {
        "channel": f"@{student}",
        "text": message_text
    }
    
    try:
        response = requests.post(msg_url, json=payload, headers=headers)
        print("DEBUG: TA Response forwarded to student:", response.json())
    except Exception as e:
        print("DEBUG: Error sending TA response to student:", e)

# -----------------------------------------------------------------------------
# Summarization and Question Answering Agents
# -----------------------------------------------------------------------------
def summarizing_agent(action_type, session_id):
    """
    Agent to summarize the abstract or the full paper based on the action type.
    """
    cache = summary_abstract_cache
    if session_id in cache:
        return cache[session_id]
    if not ensure_pdf_processed(session_id):
        return "PDF processing is not complete. Please try again shortly."
    
    if action_type == "summarize":
        prompt = (
            "Based solely on the research paper that was uploaded in this session, "
            "please provide a detailed quick summary that is 3-4 sentences long, "
            "including the main objectives, key points, and conclusions of the paper. "
        )
    else:
        return "Invalid summarization action."
    
    print(f"DEBUG: creating first cache")
    summary = generate_response("", prompt, session_id)
    cache[session_id] = summary
    return summary

def answer_question(question, session_id):
    """Answer a student question based solely on the uploaded PDF content."""
    if not ensure_pdf_processed(session_id):
        return "PDF processing is not complete. Please try again shortly."
    prompt = (
        f"Based solely on the research paper that was uploaded in this session, "
        f"answer the following question:\n\n{question}\n, do **not** provide a direct answer. "
        "Instead, guide the student to the section where they can find this answer (such as the methods or results), "
        "and encourage them to think about why this information matters when applicable."
        "Limit the length of the response and keep language concise."
        "Bold key words in the response."
        "Provide the answer using only the content of the uploaded PDF."
    )
    return generate_response("", prompt, session_id)

def answer_factual_question(question, session_id):
    """
    Provide a direct factual answer from the PDF if possible,
    with minimal prompting to the student to look deeper.
    Specifically references 'TwIPS' so we don't mix up authors from references.
    """
    if not ensure_pdf_processed(session_id):
        return "PDF processing is not complete. Please try again shortly."

    # We explicitly mention the exact paper title so the LLM is much more likely
    # to pull from the correct chunk, rather than from references to other works.
    system_prompt = (
        "You are a TA chatbot. If the user is asking a purely factual question "
        "about the TwIPS paper (a large language model powered texting application "
        "for autistic users), then provide the exact fact from the TwIPS paper. "
        "Ignore any references or citations to other papers. "
        "If the TwIPS paper doesn't state the fact clearly, say so."
    )

    prompt = (
        "Based solely on the **TwIPS** paper titled: "
        "\"TwIPS: A Large Language Model Powered Texting Application to Simplify Conversational Nuances "
        "for Autistic Users,\" ignoring any other references or cited works:\n\n"
        f"Question: {question}\n\n"
        "If the paper does not clearly state it, say so."
        "Bold with surrounding '**' to any follow up questions so they are easily visible to the user."
    )

    return generate_response(system_prompt, prompt, session_id)

def answer_conceptual_question(question, session_id):
    """
    Provide an answer that references where in the paper
    the user might find the info, but encourages deeper reflection.
    """
    if not ensure_pdf_processed(session_id):
        return "PDF processing is not complete. Please try again shortly."
    
    prompt = (
        f"Based solely on the research paper that was uploaded in this session, "
        f"answer the following question:\n\n"
        f"{question}\n\n"
        "Do NOT provide a direct numeric or word-for-word result. "
        "Guide the student to the specific sections where they can find the information, "
        "and prompt them to think about its significance or implications."
    )
    return generate_response("", prompt, session_id)


# -----------------------------------------------------------------------------
# Flask Route: Query Handling
# -----------------------------------------------------------------------------
@app.route('/query', methods=['POST'])
def query():
    data = request.get_json() or request.form
    print(f"DEBUG: Received request data: {data}")
    user = data.get("user_name", "Unknown")
    message = data.get("text", "").strip()
    
    if data.get("bot") or not message:
        return jsonify({"status": "ignored"})
    
    print(f"Message from {user}: {message}")
    session_id = get_session_id(data)
    
    # Initialize conversation state if new session
    if session_id not in conversation_history:
        conversation_history[session_id] = {
            "messages": [],
            "question_flow": None,
            "awaiting_ta_response": False
        }
        # Clear caches for this session.
        summary_abstract_cache.pop(session_id, None)
        processed_pdf.pop(session_id, None)
        pdf_ready.pop(session_id, None)
    
    # Command to clear conversation and caches
    if message == "clear_history":
        conversation_history.pop(session_id, None)
        summary_abstract_cache.pop(session_id, None)
        processed_pdf.pop(session_id, None)
        pdf_ready.pop(session_id, None)
        return jsonify(add_menu_button({
            "text": "Your conversation history and caches have been cleared.",
            "session_id": session_id
        }))
    
    if message == "menu":
        menu_response = build_menu_response()
        menu_response["session_id"] = session_id
        return jsonify(menu_response)
    
     # ----------------------------
    # TA Question Workflow
    # ----------------------------

    if message == "ask_TA": 

        conversation_history[session_id]["awaiting_ta_question"] = False
        conversation_history[session_id].pop("student_question", None)
        conversation_history[session_id].pop("suggested_question", None)
        conversation_history[session_id].pop("final_question", None)

        ta_button_response = build_TA_button()
        ta_button_response["session_id"] = session_id
        return jsonify(ta_button_response)
    
    if message in ["ask_TA_Aya", "ask_TA_Jiyoon"]:
        ta_selected = "Aya" if message == "ask_TA_Aya" else "Jiyoon"
        # Initialize question_flow state
        conversation_history[session_id]["question_flow"] = {
            "ta": ta_selected,
            "state": "awaiting_question",  # waiting for the student to type the question
            "raw_question": "",
            "suggested_question": ""
        }
        return jsonify({
            "text": f"Please type your question for TA {ta_selected}.",
            "session_id": session_id
        })
   
    # Check if we are in the middle of a TA question workflow
    if conversation_history[session_id].get("question_flow"):
        # If the user types the safeguard exit keyword "exit", cancel the TA flow.
        if message.lower() == "exit":
            conversation_history[session_id]["question_flow"] = None
            return jsonify(add_menu_button({
                "text": "Exiting TA query mode. How can I help you with the research paper?",
                "session_id": session_id
            }))
        
        q_flow = conversation_history[session_id]["question_flow"]
        state = q_flow.get("state", "")
        
        # State 1: Awaiting the initial question from the student.
        if state == "awaiting_question":
            # Save the raw question
            q_flow["raw_question"] = message
            # Ask whether to refine or send the question
            q_flow["state"] = "awaiting_decision"
            return jsonify({
                "text": f"You typed: \"{message}\".\nWould you like to **refine** your question or **send** it as is?",
                "attachments": [
                    {
                        "actions": [
                            {
                                "type": "button",
                                "text": "Refine",
                                "msg": "refine",
                                "msg_in_chat_window": True,
                                "msg_processing_type": "sendMessage"
                            },
                            {
                                "type": "button",
                                "text": "Send",
                                "msg": "send",
                                "msg_in_chat_window": True,
                                "msg_processing_type": "sendMessage"
                            }
                        ]
                    }
                ],
                "session_id": session_id
            })
        
    # State 2: Awaiting decision from student on whether to refine or send
        if state == "awaiting_decision":
            if message.lower() == "send":
                q_flow["state"] = "awaiting_final_confirmation"
                return jsonify({
                    "text": f"Are you sure you want to send the following question to TA {q_flow['ta']}?\n\n\"{q_flow['raw_question']}\"",
                    "attachments": [
                        {
                            "actions": [
                                {"type": "button", "text": "Confirm", "msg": "confirm", "msg_in_chat_window": True, "msg_processing_type": "sendMessage"},
                                {"type": "button", "text": "Cancel", "msg": "cancel", "msg_in_chat_window": True, "msg_processing_type": "sendMessage"}
                            ]
                        }
                    ],
                    "session_id": session_id
                })
            elif message.lower() == "refine":
                # Default refine using LLM feedback
                suggested = generate_suggested_question(q_flow["raw_question"])[0]
                q_flow["suggested_question"] = suggested
                q_flow["state"] = "awaiting_refinement_decision"
                return jsonify({
                    "text": f"Here is a suggested version of your question:\n\n\"{suggested}\"\n\nDo you **approve** this version, want to **modify**, or do a **Manual Edit**?",
                    "attachments": [
                        {
                            "actions": [
                                {"type": "button", "text": "Approve", "msg": "approve", "msg_in_chat_window": True, "msg_processing_type": "sendMessage"},
                                {"type": "button", "text": "Modify", "msg": "modify", "msg_in_chat_window": True, "msg_processing_type": "sendMessage"},
                                {"type": "button", "text": "Manual Edit", "msg": "manual_edit", "msg_in_chat_window": True, "msg_processing_type": "sendMessage"}
                            ]
                        }
                    ],
                    "session_id": session_id
                })
            else:
                return jsonify({
                    "text": "Please choose either **refine** or **send**.",
                    "session_id": session_id
                })

        # Handling the decision in the refinement phase:
        if state == "awaiting_refinement_decision":
            print(f"DEBUGGING****: {session_id} - {message}")
            if message.lower() == "approve":
                q_flow["state"] = "awaiting_final_confirmation"
                return jsonify({
                    "text": f"Do you want to send the following question to TA {q_flow['ta']}?\n\n\"{q_flow['suggested_question']}\"",
                    "attachments": [
                        {
                            "actions": [
                                {"type": "button", "text": "Confirm", "msg": "confirm", "msg_in_chat_window": True, "msg_processing_type": "sendMessage"},
                                {"type": "button", "text": "Cancel", "msg": "cancel", "msg_in_chat_window": True, "msg_processing_type": "sendMessage"}
                            ]
                        }
                    ],
                    "session_id": session_id
                })
            
            elif message.lower() == "modify":
                q_flow["state"] = "awaiting_feedback"
                return jsonify({
                    "text": "Please type your feedback for refining your question.",
                    "session_id": session_id
                })
            elif message.lower() == "manual_edit":
                q_flow["state"] = "awaiting_manual_edit"
                return jsonify({
                    "text": "Please type your manually edited question.",
                    "session_id": session_id
                })
            else:
                return jsonify({
                    "text": "Please choose **approve**, **Modify**, or **Manual Edit**.",
                    "session_id": session_id
                })

        # State 3: Awaiting feedback for LLM refinement
        if state == "awaiting_feedback":
            feedback = message
            # Combine the raw question and feedback to generate a refined version.
            base_question = q_flow.get("suggested_question", q_flow["raw_question"])
            new_suggested, new_suggested_clean = generate_suggested_question(base_question, feedback)
            q_flow["suggested_question"] = new_suggested_clean
            q_flow["state"] = "awaiting_refinement_decision"
            return jsonify({
                "text": f"Here is an updated suggested version of your question:\n\n\"{new_suggested_clean}\"\n\nDo you **approve**, want to **Modify**, or do a **Manual Edit**?",
                "attachments": [
                    {
                        "actions": [
                            {"type": "button", "text": "Approve", "msg": "approve", "msg_in_chat_window": True, "msg_processing_type": "sendMessage"},
                            {"type": "button", "text": "Modify", "msg": "modify", "msg_in_chat_window": True, "msg_processing_type": "sendMessage"},
                            {"type": "button", "text": "Manual Edit", "msg": "manual_edit", "msg_in_chat_window": True, "msg_processing_type": "sendMessage"}
                        ]
                    }
                ],
                "session_id": session_id
            })

        # State 4: Handling manual edit input
        if state == "awaiting_manual_edit":
            # Directly store the manually edited question as the suggested/final version.
            q_flow["suggested_question"] = message
            q_flow["state"] = "awaiting_refinement_decision"
            return jsonify({
                "text": f"Your manually edited question is:\n\n\"{message}\"\n\nDo you **approve**, want to **Modify**, or do another **Manual Edit**?",
                "attachments": [
                    {
                        "actions": [
                            {"type": "button", "text": "Approve", "msg": "approve", "msg_in_chat_window": True, "msg_processing_type": "sendMessage"},
                            {"type": "button", "text": "Modify", "msg": "modify", "msg_in_chat_window": True, "msg_processing_type": "sendMessage"},
                            {"type": "button", "text": "Manual Edit", "msg": "manual_edit", "msg_in_chat_window": True, "msg_processing_type": "sendMessage"}
                        ]
                    }
                ],
                "session_id": session_id
            })

        # State 5: Awaiting final confirmation to send the question.
        if state == "awaiting_final_confirmation":
            if message.lower() == "confirm":
                ta_username = "aya.ismail" if q_flow["ta"] == "Aya" else "jiyoon.choi"
                final_question = q_flow.get("suggested_question") or q_flow.get("raw_question")
                send_direct_message_to_TA(final_question, user, ta_username)
                conversation_history[session_id]["question_flow"] = None
                return jsonify(add_menu_button({
                    "text": f"Your question has been sent to TA {q_flow['ta']}!",
                    "session_id": session_id
                }))
            elif message.lower() == "cancel":
                conversation_history[session_id]["question_flow"] = None
                return jsonify(add_menu_button({
                    "text": "Your TA question process has been canceled. Let me know if you need anything else.",
                    "session_id": session_id
                }))
            else:
                return jsonify({
                    "text": "Please choose **confirm** to send or **cancel** to abort.",
                    "session_id": session_id
                })

    
    
    # Look up the student session ID using the mapping.

    if ta_msg_to_student_session:
        msg_id = next(reversed(ta_msg_to_student_session))
        student_username = ta_msg_to_student_session[msg_id]
        student_session_id = f"session_{student_username}_twips_research"

        if not student_session_id:
            return jsonify({"error": "No student session mapped for this message ID."}), 400
        
        if conversation_history[student_session_id].get("awaiting_ta_response"):
        # Assume this message is the TA's typed answer.
            conversation_history[student_session_id]["awaiting_ta_response"] = False
            conversation_history[student_session_id]["messages"].append(("TA", message))
            print(f"DEBUG: Received TA reply for session {student_session_id}: {message}")
            forward_message_to_student(message, session_id, student_session_id)
            response = f"Your response has been forwarded to student {student_username}."
            return jsonify({"text": response, "session_id": session_id})
    else:
        msg_id = None
   
    if message == "respond":
            # Process TA response prompt. For example, set flag and prompt for typed response.
            print(data.get("text"))
            conversation_history[student_session_id]["awaiting_ta_response"] = True
            print(f"DEBUG: Session {student_session_id} is now awaiting TA response from {user}")

            return jsonify({"text": "Please type your response to the student.", "session_id": student_session_id})
    
    
    # ----------------------------
    # End of TA Question Workflow
    # ----------------------------
    
<<<<<<< HEAD
    if conversation_history[session_id].get("awaiting_ta_confirmation"):
        if message.lower() in ["yes", "y"]:
            conversation_history[session_id].pop("awaiting_ta_confirmation", None)
            # Then start the TA question flow: show TA selection (or directly send if a default TA is used)
            ta_button_response = build_TA_button()  # reuse your TA button builder
            ta_button_response["session_id"] = session_id
            return jsonify(ta_button_response)
        else:
            conversation_history[session_id].pop("awaiting_ta_confirmation", None)
            # Fall back to answering the question using the document context
            answer = answer_question(message, session_id)
            conversation_history[session_id]["messages"].append(("bot", answer))
            # Optionally add a follow-up prompt here
            return jsonify(add_menu_button({"text": answer, "session_id": session_id}))

=======
>>>>>>> e01ca7e4
    if message in ["summarize"]:
        summary = summarizing_agent(message, session_id)
        return jsonify(add_menu_button({"text": summary, "session_id": session_id}))
    
    # Process general chatbot queries
    conversation_history[session_id]["messages"].append(("user", message))
    classification = classify_query(message, session_id)
    print(f"DEBUG: User query classified as: {classification}")

    # -------------------------------------------
    # 1) Handle the new follow-up categories first
    # -------------------------------------------
    if classification == "followup_decline":
        # The user is declining further discussion of the follow-up topic
        conversation_history[session_id]["awaiting_followup_response"] = False
        decline_text = "No problem! Let me know if you have any other questions."
        conversation_history[session_id]["messages"].append(("bot", decline_text))
        return jsonify(add_menu_button({
            "text": decline_text,
            "session_id": session_id
        }))

    elif classification == "followup_continue":
        # The user wants to keep talking about the same topic.
        # Instead of just prompting "Could you tell me more specifically what you'd like to clarify?"
        # we can do something more productive.
        
        # 1) Provide an actual content-based answer, using answer_question
        # (assuming the user is repeating their interest in "features and functionalities")
        answer = answer_question(message, session_id)
        conversation_history[session_id]["messages"].append(("bot", answer))
        
        # 2) Optionally generate another follow-up or ask if they'd like more details
        # but let's keep it simple so we don't loop forever
        continue_text = "Let me know if you'd like more details or if you have a different question."
        conversation_history[session_id]["messages"].append(("bot", continue_text))
        
        # 3) IMPORTANT: Mark that we've handled the follow-up, so we don't loop
        conversation_history[session_id]["awaiting_followup_response"] = False
        
        return jsonify(add_menu_button({
            "text": f"{answer}\n\n{continue_text}",
            "session_id": session_id
        }))

    elif classification == "new_topic":
        # The user is pivoting away from the old follow-up
        conversation_history[session_id]["awaiting_followup_response"] = False
        # We now proceed to check if the new message also requires an answer from the PDF
        # For simplicity, let's let the normal flow continue below
        pass

    # ---------------------------------------
    # 2) Handle the usual categories (if not a follow-up)
    # ---------------------------------------
    if classification == "greeting":
<<<<<<< HEAD
        def prepopulate_summaries(session_id):
            summarizing_agent("summarize", session_id)
            
=======
>>>>>>> e01ca7e4
        intro_summary = generate_greeting_response(
            "Based solely on the research paper that was uploaded in this session, please provide a one sentence summary of what the paper is about.",
            session_id
        )
        greeting_msg = (
<<<<<<< HEAD
            "Hello! I am the TA chatbot for CS-150: Generative AI for Social Impact. "
            "My purpose is to help you critically think about this week's research paper. "
            "I will guide you through the paper and help you understand its content without "
            "revealing direct answers to open-ended questions. Please feel free to ask me "
            "fact-based questions (e.g. 'Who are the authors of the paper?') "
            + intro_summary + " Please feel free to ask a question about the research paper, "
            "or explore the menu below for more actions."
=======
            "**Hello! 👋 I am the TA chatbot for CS-150: Generative AI for Social Impact. 🤖**\n\n"
            "My purpose is to help you critically analyze this ONLY week's research paper. I'll guide you "
            "through the paper to deepen your understanding, but won't directly reveal answers to "
            "open-ended questions. 🤫 Instead, I'll encourage you to think critically. 🧠\n\n"
            "Feel free to ask any fact-based questions, such as *\"Who are the authors of the paper?\"*\n\n"
            f"**{intro_summary}**\n\n"
            "Please ask a question about the research paper now, or explore the menu below for more actions."
>>>>>>> e01ca7e4
        )
        # Save and return the greeting without any follow-up questions, i.e. no food for thought.
        conversation_history[session_id]["messages"].append(("bot", greeting_msg))
        interactive_payload = show_menu(greeting_msg, session_id)
        return jsonify(interactive_payload)
    
    if classification == "content_answerable":
        difficulty = classify_difficulty_of_question(message, session_id)
        if difficulty == "factual":
            classification = "content_factual"
        else:
            classification = "content_conceptual"

    if classification == "content_factual":
        answer = answer_factual_question(message, session_id)
        conversation_history[session_id]["messages"].append(("bot", answer))

        # Optionally generate a follow-up question (like you do for normal answers)
        universal_followup = generate_follow_up(session_id)
        if universal_followup:
            conversation_history[session_id]["awaiting_followup_response"] = True
            conversation_history[session_id]["messages"].append(("bot", universal_followup))
            answer_with_prompt = f"{answer}\n\n{universal_followup}"
        else:
            answer_with_prompt = answer

        return jsonify(add_menu_button({
            "text": answer_with_prompt,
            "session_id": session_id
        }))

    elif classification == "content_conceptual":
        answer = answer_conceptual_question(message, session_id)
        conversation_history[session_id]["messages"].append(("bot", answer))

        universal_followup = generate_follow_up(session_id)
        if universal_followup:
            conversation_history[session_id]["awaiting_followup_response"] = True
            conversation_history[session_id]["messages"].append(("bot", universal_followup))
            answer_with_prompt = f"{answer}\n\n{universal_followup}"
        else:
            answer_with_prompt = answer

        return jsonify(add_menu_button({
            "text": answer_with_prompt,
            "session_id": session_id
        }))

    elif classification == "human_ta_query": 
        conversation_history[session_id]["awaiting_ta_confirmation"] = True
        payload = {
            "text": "It looks like your question may require human TA intervention. Would you like to ask your TA for more clarification?",
            "attachments": [
                {
                    "actions": [
                        {
                            "type": "button",
                            "text": "Yes, Ask TA",
                            "msg": "yes",
                            "msg_in_chat_window": True,
                            "msg_processing_type": "sendMessage"
                        }
                    ]
                }
            ], 
            session_id: session_id
        }
        return jsonify(payload)

    else:
        # Generate the primary answer
        answer = answer_question(message, session_id)
        conversation_history[session_id]["messages"].append(("bot", answer))
        
        # Dynamically generate an open-ended follow-up based on the conversation.
        universal_followup = generate_follow_up(session_id)
        if universal_followup:
            conversation_history[session_id]["awaiting_followup_response"] = True
            conversation_history[session_id]["messages"].append(("bot", universal_followup))
            answer_with_prompt = f"{answer}\n\n{universal_followup}"
        else:
            answer_with_prompt = answer
    
        payload = {
            "text": answer_with_prompt,
            "session_id": session_id
        }
        return jsonify(add_menu_button(payload))

# -----------------------------------------------------------------------------
# Error Handling and App Runner
# -----------------------------------------------------------------------------
@app.errorhandler(404)
def page_not_found(e):
    return "Not Found", 404

if __name__ == "__main__":
    print("DEBUG: Starting Flask server...")
    app.run()<|MERGE_RESOLUTION|>--- conflicted
+++ resolved
@@ -1,1166 +1,1148 @@
-
-import os
-import uuid
-import time
-import re
-import requests
-from flask import Flask, request, jsonify
-from llmproxy import generate, pdf_upload
-from dotenv import load_dotenv
-import threading
-
-# -----------------------------------------------------------------------------
-# Configuration and Global Variables
-# -----------------------------------------------------------------------------
-load_dotenv()
-
-BASE_DIR = os.path.dirname(os.path.abspath(__file__))
-PDF_PATH = os.path.join(BASE_DIR, 'twips_paper.pdf')
-print("DEBUG: PDF path set to:", PDF_PATH)
-
-# Rocket.Chat credentials and endpoints
-ROCKET_CHAT_URL = "https://chat.genaiconnect.net"
-BOT_USER_ID = os.getenv("botUserId")
-BOT_AUTH_TOKEN = os.getenv("botToken")
-TA_USERNAME = os.getenv("taUserName")
-MSG_ENDPOINT = os.getenv("msgEndPoint")
-TA_USER_LIST = ["aya.ismail", "jiyoon.choi"]
-
-# Global caches (session-specific)
-summary_abstract_cache = {}
-processed_pdf = {}
-pdf_ready = {}
-conversation_history = {}
-ta_msg_to_student_session = {}
-
-app = Flask(__name__)
-
-# -----------------------------------------------------------------------------
-# Utility Functions
-# -----------------------------------------------------------------------------
-def get_session_id(data):
-    """Generate a session id based on the user name."""
-    user = data.get("user_name", "unknown_user").strip().lower()
-    return f"session_{user}_twips_research"
-
-# -----------------------------------------------------------------------------
-# PDF Handling Functions
-# -----------------------------------------------------------------------------
-def upload_pdf_if_needed(pdf_path, session_id):
-    """Upload the PDF if it hasn't already been processed for the session."""
-    print(f"DEBUG: upload_pdf_if_needed() called for session {session_id}")
-    if not os.path.exists(pdf_path):
-        print(f"DEBUG: PDF file not found at {pdf_path}")
-        return False
-    print("DEBUG: PDF file found, proceeding with upload...")
-    if processed_pdf.get(session_id):
-        print(f"DEBUG: PDF already processed for session {session_id}.")
-        return True
-    print("DEBUG: Uploading PDF now...")
-    try:
-        response = pdf_upload(
-            path=pdf_path,
-            session_id=session_id,
-            strategy="smart"
-        )
-        print(f"DEBUG: Upload response: {response}")
-        if "Successfully uploaded" in response:
-            processed_pdf[session_id] = True
-            return True
-        else:
-            print("DEBUG: Upload failed, unexpected response:", response)
-            return False
-    except Exception as e:
-        print(f"DEBUG: Exception in pdf_upload(): {e}")
-        return False
-
-def wait_for_pdf_readiness(session_id, max_attempts=20, delay=2):
-    if pdf_ready.get(session_id):
-        print(f"DEBUG: PDF already marked as ready for session {session_id}")
-        return True
-    for attempt in range(max_attempts):
-        print(f"DEBUG: Checking PDF readiness (Attempt {attempt+1}/{max_attempts}) for session {session_id}")
-        test_prompt = (
-            "Based solely on the research paper that was uploaded in this session, "
-            "what is the title of the paper?"
-        )
-        test_response = generate_response("", test_prompt, session_id)
-        print(f"DEBUG: Test response (Attempt {attempt+1}): {test_response}")
-        if ("unable to access" not in test_response.lower() and 
-            "i don't have the capability" not in test_response.lower()):
-            pdf_ready[session_id] = True
-            print(f"DEBUG: PDF readiness confirmed on attempt {attempt+1} for session {session_id}")
-            return True
-        print(f"DEBUG: PDF not ready on attempt {attempt+1} for session {session_id}")
-        time.sleep(delay)
-    print(f"DEBUG: PDF failed to be indexed within timeout for session {session_id}")
-    return False
-
-def ensure_pdf_processed(session_id):
-    """
-    Ensure the PDF has been uploaded and processed for this session.
-    Uses cached flags to avoid re-analyzing the PDF on every query.
-    """
-    if processed_pdf.get(session_id) and pdf_ready.get(session_id):
-        print(f"DEBUG: PDF already processed and ready for session {session_id}")
-        return True
-    if not upload_pdf_if_needed(PDF_PATH, session_id):
-        return False
-    return wait_for_pdf_readiness(session_id)
-
-# -----------------------------------------------------------------------------
-# LLM Generation Functions
-# -----------------------------------------------------------------------------
-def generate_response(system, prompt, session_id):
-    """
-    Generate a response based on the prompt using a fixed system prompt.
-    """
-
-    if not system:
-        system = (
-            "You are a TA chatbot for CS-150: Generative AI for Social Impact. "
-            "Your role is to guide students in developing their own understanding of the research paper. "
-            "Rather than giving direct answers, encourage students to think critically. "
-            "If the question is requesting for a summary of the paper, please provide a summary of the paper. Otherwise,"
-            "Do NOT directly answer questions with specific numbers, names, or results. "
-            "Instead, guide students toward where they can find the information in the paper (e.g., introduction, methods section, results, discussion). "
-            "Do not summarize the entire answer; instead, promote thoughtful engagement with the content. "
-            "Encourage them to reflect on why that information is relevant and how it connects to the paper's broader goals."
-            "Your responses should be grounded solely in the research paper uploaded for this session. "
-            "Please keep answers concise unless otherwise specified."
-            "Bold with surrounding '**' to any follow up questions so they are easily visible to the user."
-        )
-
-    print(f"DEBUG: Sending prompt for session {session_id}: {prompt}")
-    response = generate(
-        model='4o-mini',
-        system=system,
-        query=prompt,
-        temperature=0.0,
-        lastk=5,
-        session_id=session_id,
-        rag_usage=True,
-        rag_threshold=0.1,
-        rag_k=5
-    )
-    if isinstance(response, dict):
-        result = response.get('response', '').strip()
-        rag_context = response.get('rag_context', None)
-        print(f"DEBUG: Received response for session {session_id}: {result}")
-        if rag_context:
-            # print(f"DEBUG: RAG context for session {session_id}: {rag_context}")
-            pass
-    else:
-        result = response.strip()
-        print(f"DEBUG: Received response for session {session_id}: {result}")
-    return result
-
-def generate_greeting_response(prompt, session_id):
-    """
-    Generate a greeting response without any follow-up question.
-    This function uses a system prompt that omits any instruction to ask follow-up questions.
-    """
-    # system_prompt = (
-    #     "As a TA chatbot for CS-150: Generative AI for Social Impact, "
-    #     "your job is to help the student think critically about the research paper. "
-    #     "Provide a concise answer based solely on the research paper that was uploaded in this session. "
-    #     "Do not include any follow-up questions in your response."
-    # )
-    system_prompt = (
-    "As a TA chatbot for CS-150: Generative AI for Social Impact, your goal is to support students in understanding the research paper through critical thinking. "
-    "Provide a brief, general overview to orient them, but avoid summarizing too much. "
-    "Encourage them to explore specific sections of the paper for more detail, and avoid giving full answers. "
-    "Do not include follow-up questions."
-)
-
-    
-    print(f"DEBUG: Sending greeting prompt for session {session_id}: {prompt}")
-    response = generate(
-        model='4o-mini',
-        system=system_prompt,
-        query=prompt,
-        temperature=0.0,
-        lastk=5,
-        session_id=session_id,
-        rag_usage=True,
-        rag_threshold=0.3,
-        rag_k=5
-    )
-    if isinstance(response, dict):
-        result = response.get('response', '').strip()
-    else:
-        result = response.strip()
-    print(f"DEBUG: Received greeting response for session {session_id}: {result}")
-    return result
-
-def generate_follow_up(session_id):
-    """
-    Dynamically generate a follow-up question that:
-      - references the conversation context
-      - invites the user to specify what they want to explore further
-    """
-    messages = conversation_history.get(session_id, {}).get("messages", [])
-    if not messages:
-        return ""
-
-    # Build a textual summary of the conversation so far.
-    context = "\n".join([f"{speaker}: {msg}" for speaker, msg in messages])
-
-    prompt = (
-        "Based on the conversation so far, craft a single follow-up prompt that invites the user "
-        "to elaborate or clarify what they want to explore further in the paper. If the conversation "
-        "does not logically require a follow-up, return an empty string.\n\n"
-        "Conversation:\n" + context
-    )
-    # system_prompt = (
-    #     "You are a TA chatbot that generates follow-up questions based on context. "
-    #     "Encourage the student to clarify or broaden their exploration of the research paper, "
-    #     "mentioning aspects like methodology, findings, or next steps if relevant."
-    # )
-    system_prompt = (
-        "You are a TA chatbot that encourages students to think more deeply about the research paper. "
-        "Craft a follow-up question that helps the student examine aspects such as the paper’s assumptions, evidence, methodology, or implications. "
-        "Avoid answering for them—instead, prompt them to explore further."
-    )
-
-    response = generate(
-        model='4o-mini',
-        system=system_prompt,
-        query=prompt,
-        temperature=0.0,
-        lastk=5,
-        session_id=f"{session_id}_followup",
-        rag_usage=True,
-        rag_threshold=0.3,
-        rag_k=5
-    )
-
-    if isinstance(response, dict):
-        result = response.get("response", "").strip()
-    else:
-        result = response.strip()
-
-    # Optionally, you could decide to return "" if the LLM suggests a question not relevant or empty.
-    return result
-
-def classify_query(message, session_id):
-    """
-    Classify the user's message into categories. Normally, we have:
-      - greeting
-      - content_answerable
-      - human_TA_query
-
-    However, if the bot is currently awaiting a follow-up response,
-    we expand our categories to also include:
-      - followup_decline
-      - followup_continue
-      - new_topic
-
-    We do all of this in a single classification call, using
-    context from the conversation_history to help the LLM decide.
-    """
-
-    # Get the conversation so far
-    messages = conversation_history.get(session_id, {}).get("messages", [])
-    conversation_text = "\n".join([f"{speaker}: {msg}" for speaker, msg in messages])
-
-    # Check if we're expecting a follow-up response
-    if conversation_history[session_id].get("awaiting_followup_response"):
-        # If so, we instruct the LLM to classify among an expanded set of labels.
-        prompt = f"""
-                    We are in the middle of a conversation about a research paper, and I (the TA chatbot)
-                    recently asked a follow-up question. The conversation so far is:
-                    ---
-                    {conversation_text}
-                    ---
-                    The user just said: "{message}"
-
-                    Please classify the user's message into EXACTLY ONE of these categories:
-
-                    1) "followup_decline": The user wants to skip or end this follow-up topic.
-                    2) "followup_continue": The user is still on the same follow-up topic, clarifying or asking more.
-                    3) "new_topic": The user is shifting to a completely different topic.
-                    4) "greeting": The user is just greeting ("hello", "hi", "hey", etc.).
-                    5) "content_answerable": The user's question can be answered by the PDF content.
-                    6) "human_ta_query": The user is asking about deadlines, scheduling, or other info not in the PDF.
-
-                    Return only the label. No extra text.
-                """
-
-        classification_response = generate_response("", prompt, session_id).lower().strip()
-
-        # Match to known labels or default to content_answerable if unrecognized
-        if "followup_decline" in classification_response:
-            return "followup_decline"
-        elif "followup_continue" in classification_response:
-            return "followup_continue"
-        elif "new_topic" in classification_response:
-            return "new_topic"
-        elif "greeting" in classification_response:
-            return "greeting"
-        elif "content_answerable" in classification_response:
-            return "content_answerable"
-        elif "human_ta_query" in classification_response:
-            return "human_ta_query"
-        else:
-            return "content_answerable"
-
-    # ----------------------------------------------------------------------
-    # If we're NOT awaiting a follow-up, we do original classification
-    # ----------------------------------------------------------------------
-    prompt = (
-        "Classify the following query into one of these categories: 'greeting', "
-        "'content_answerable', or 'human_TA_query'. "
-        "If the query is a greeting, answer with 'greeting'. "
-        "If the query can be answered solely based on the uploaded research paper, "
-        "answer with 'content_answerable'. "
-        "If the query involves deadlines, scheduling, or requires additional human judgment, "
-        "answer with 'human_TA_query'.\n\n"
-        f"Query: \"{message}\""
-    )
-    classification = generate_response("", prompt, session_id).lower().strip()
-
-    if classification in ["greeting", "content_answerable", "human_ta_query"]:
-        return classification
-
-    # Default if unrecognized
-    return "content_answerable"
-
-def classify_difficulty_of_question(question, session_id):
-    """
-    Determine whether this 'content_answerable' question is purely factual
-    (like a simple numeric or name lookup) or conceptual (requires
-    reasoning, interpretation, or explanation).
-    Return either 'factual' or 'conceptual'.
-    """
-    prompt = f"""
-    The user asked: "{question}"
-    Categorize the question strictly as either 'factual' or 'conceptual' based on the research paper context:
-    - 'factual' means it requests a direct fact (a number, a name, a specific piece of data) with little to no interpretation.
-    - 'conceptual' means it requires interpretation, explanation, or analysis beyond a single data point or name.
-    Return only 'factual' or 'conceptual'.
-    """
-    classification_response = generate_response("", prompt, session_id).lower().strip()
-    if "factual" in classification_response:
-        return "factual"
-    else:
-        return "conceptual"
-  
-def generate_suggested_question(student_question, feedback=None):
-    """
-    Generate a rephrased and clearer version of the student's question.
-    """
-    if feedback:
-        prompt = (
-            f"Original question: \"{student_question}\"\n"
-            f"Feedback: \"{feedback}\"\n"
-            "Generate a refined and more comprehensive version of the question that incorporates the feedback, "
-            "including a reference to the TWIPs paper."
-        )
-    else:
-        prompt = (
-            f"Based on the following student question, generate a more comprehensive question that references the TWIPs paper\n\n"
-            f"Student question: \"{student_question}\"\n\n"
-            "Suggested improved question:"
-        )
-
-    response = generate(
-            model='4o-mini',
-            system=(
-                "You are a TA chatbot for CS-150: Generative AI for Social Impact. "
-                "Rephrase or refine the student's question to be clearer and more comprehensive, "
-                "incorporating any provided feedback and referring to the paper where relevant."
-            ),
-            query=prompt,
-            temperature=0.0,
-            lastk=5,
-            session_id="suggestion_session",
-            rag_usage=False,
-            rag_threshold=0.3,
-            rag_k=0
-    )
-
-    if isinstance(response, dict):
-         result = response.get('response', '').strip()
-    else:
-         result = response.strip()
-    # Optionally extract a quoted sentence if present
-    match = re.search(r'"(.*?)"', result)
-    suggested_question_clean = match.group(1) if match else result
-    print(f"DEBUG: Suggested question: {result}")
-    print("END OF SUGGESTED QUESTION")
-    return result, suggested_question_clean
-
-def build_menu_response():
-    """Return the full interactive menu."""
-    return {
-        "text": "Please feel free to ask a question about the research paper, or explore the menu below for more actions:",
-        "attachments": [
-            {
-                "title": "Summarize:",
-                "actions": [
-                    {
-                        "type": "button",
-                        "text": "Quick Summary",
-                        "msg": "summarize",
-                        "msg_in_chat_window": True,
-                        "msg_processing_type": "sendMessage"
-                    },
-                ]
-            },
-            {
-                "title": "Do you have a question for your TA?",
-                "actions": [
-                    {
-                        "type": "button",
-                        "text": "Ask a TA",
-                        "msg": "ask_TA",
-                        "msg_in_chat_window": True,
-                        "msg_processing_type": "sendMessage"
-                    }
-                ]
-            }
-        ]
-    }
-
-def show_menu(response_text, session_id):
-    return {
-        "text": response_text,
-        "session_id": session_id,
-        "attachments": [
-            {
-                "actions": [
-                    {
-                        "type": "button",
-                        "text": "Menu",
-                        "msg": "menu",
-                        "msg_in_chat_window": True,
-                        "msg_processing_type": "sendMessage"
-                    }
-                ]
-            }
-        ]
-    }
-
-def add_menu_button(response_payload):
-    """Add a Menu button to the existing response payload."""
-    response_payload["attachments"] = [
-        {
-            "actions": [
-                {
-                    "type": "button",
-                    "text": "Menu",
-                    "msg": "menu",
-                    "msg_in_chat_window": True,
-                    "msg_processing_type": "sendMessage"
-                }
-            ]
-        }
-    ]
-    return response_payload
-
-def build_TA_button():
-    """Build TA selection buttons for asking a TA."""
-    return {
-        "text": "Select a TA to ask your question:",
-        "attachments": [
-            {
-                "title": "Choose a TA",
-                "actions": [
-                    {
-                        "type": "button",
-                        "text": "Ask TA Aya",
-                        "msg": "ask_TA_Aya",
-                        "msg_in_chat_window": True,
-                        "msg_processing_type": "sendMessage"
-                    },
-                    {
-                        "type": "button",
-                        "text": "Ask TA Jiyoon",
-                        "msg": "ask_TA_Jiyoon",
-                        "msg_in_chat_window": True,
-                        "msg_processing_type": "sendMessage"
-                    }
-                ]
-            }
-        ]
-    }
-
-# -----------------------------------------------------------------------------
-# TA Messaging Function (send message to TA)
-# -----------------------------------------------------------------------------
-def send_direct_message_to_TA(question, session_id, ta_username):
-    """
-    Send a direct message to the TA using Rocket.Chat.
-    """
-    msg_url = MSG_ENDPOINT
-    headers = {
-        "Content-Type": "application/json",
-        "X-Auth-Token": BOT_AUTH_TOKEN,
-        "X-User-Id": BOT_USER_ID,
-    }
-    message_text = f"Student '{session_id}' asks: {question}"
-    payload = {
-        "channel": f"@{ta_username}",
-        "text": message_text,
-        "attachments": [
-            {
-            "actions": [
-                {
-                "type": "button",
-                "text": "Respond to Student",
-                "msg": "respond",
-                "msg_in_chat_window": True,
-                "msg_processing_type": "sendMessage"
-                }
-            ]
-        }]
-    }
-    try:
-        response = requests.post(msg_url, json=payload, headers=headers)
-        resp_data = response.json()
-        print("DEBUG: Direct message sent:", resp_data)
-        # Extract the unique message _id returned from Rocket.Chat:
-        if resp_data.get("success") and "message" in resp_data:
-            message_id = resp_data["message"].get("_id")
-            if message_id:
-                # Save the mapping from message id to student session.
-                ta_msg_to_student_session[message_id] = session_id
-                print(f"DEBUG: Mapped message id {message_id} to session {session_id}")
-        # print("DEBUG: Direct message sent:", response.json())
-    except Exception as e:
-        print("DEBUG: Error sending direct message to TA:", e)
-
-# -----------------------------------------------------------------------------
-# TA-student Messaging Function (forward question to student)
-# -----------------------------------------------------------------------------
-def extract_user(session_id):
-    prefix = "session_"
-    if session_id.startswith(prefix):
-        return session_id[len(prefix):]
-    else:
-        return session_id
-def extract_first_token(session_id):
-    # First, remove the "session_" prefix.
-    user_part = extract_user(session_id)
-    # Then, split and get the first token.
-    return user_part.split('_')[0]
-
-def forward_message_to_student(ta_response, session_id, student_session_id):
-    # Build a payload to send to the student.
-    
-    msg_url = MSG_ENDPOINT
-    headers = {
-        "Content-Type": "application/json",
-        "X-Auth-Token": BOT_AUTH_TOKEN,
-        "X-User-Id": BOT_USER_ID,
-    }
-    
-    ta = "Aya" if session_id == "session_aya.ismail_twips_research" else "Jiyoon" 
-    message_text = (
-    f"Your TA {ta} says: '{ta_response}'\n\n"
-    "If you want to continue this conversation, please message your TA "
-    f"{ta} directly in Rocket.Chat or send a private Piazza post here:\n"
-    "https://piazza.com/class/m5wtfh955vwb8/create\n\n"
-    )
-    
-    student = extract_first_token(student_session_id)
-    print(f"DEBUG****: ta session id: {session_id}")
-    print(f"DEBUG: Forwarding message to student {student}: {message_text}")
-    
-    payload = {
-        "channel": f"@{student}",
-        "text": message_text
-    }
-    
-    try:
-        response = requests.post(msg_url, json=payload, headers=headers)
-        print("DEBUG: TA Response forwarded to student:", response.json())
-    except Exception as e:
-        print("DEBUG: Error sending TA response to student:", e)
-
-# -----------------------------------------------------------------------------
-# Summarization and Question Answering Agents
-# -----------------------------------------------------------------------------
-def summarizing_agent(action_type, session_id):
-    """
-    Agent to summarize the abstract or the full paper based on the action type.
-    """
-    cache = summary_abstract_cache
-    if session_id in cache:
-        return cache[session_id]
-    if not ensure_pdf_processed(session_id):
-        return "PDF processing is not complete. Please try again shortly."
-    
-    if action_type == "summarize":
-        prompt = (
-            "Based solely on the research paper that was uploaded in this session, "
-            "please provide a detailed quick summary that is 3-4 sentences long, "
-            "including the main objectives, key points, and conclusions of the paper. "
-        )
-    else:
-        return "Invalid summarization action."
-    
-    print(f"DEBUG: creating first cache")
-    summary = generate_response("", prompt, session_id)
-    cache[session_id] = summary
-    return summary
-
-def answer_question(question, session_id):
-    """Answer a student question based solely on the uploaded PDF content."""
-    if not ensure_pdf_processed(session_id):
-        return "PDF processing is not complete. Please try again shortly."
-    prompt = (
-        f"Based solely on the research paper that was uploaded in this session, "
-        f"answer the following question:\n\n{question}\n, do **not** provide a direct answer. "
-        "Instead, guide the student to the section where they can find this answer (such as the methods or results), "
-        "and encourage them to think about why this information matters when applicable."
-        "Limit the length of the response and keep language concise."
-        "Bold key words in the response."
-        "Provide the answer using only the content of the uploaded PDF."
-    )
-    return generate_response("", prompt, session_id)
-
-def answer_factual_question(question, session_id):
-    """
-    Provide a direct factual answer from the PDF if possible,
-    with minimal prompting to the student to look deeper.
-    Specifically references 'TwIPS' so we don't mix up authors from references.
-    """
-    if not ensure_pdf_processed(session_id):
-        return "PDF processing is not complete. Please try again shortly."
-
-    # We explicitly mention the exact paper title so the LLM is much more likely
-    # to pull from the correct chunk, rather than from references to other works.
-    system_prompt = (
-        "You are a TA chatbot. If the user is asking a purely factual question "
-        "about the TwIPS paper (a large language model powered texting application "
-        "for autistic users), then provide the exact fact from the TwIPS paper. "
-        "Ignore any references or citations to other papers. "
-        "If the TwIPS paper doesn't state the fact clearly, say so."
-    )
-
-    prompt = (
-        "Based solely on the **TwIPS** paper titled: "
-        "\"TwIPS: A Large Language Model Powered Texting Application to Simplify Conversational Nuances "
-        "for Autistic Users,\" ignoring any other references or cited works:\n\n"
-        f"Question: {question}\n\n"
-        "If the paper does not clearly state it, say so."
-        "Bold with surrounding '**' to any follow up questions so they are easily visible to the user."
-    )
-
-    return generate_response(system_prompt, prompt, session_id)
-
-def answer_conceptual_question(question, session_id):
-    """
-    Provide an answer that references where in the paper
-    the user might find the info, but encourages deeper reflection.
-    """
-    if not ensure_pdf_processed(session_id):
-        return "PDF processing is not complete. Please try again shortly."
-    
-    prompt = (
-        f"Based solely on the research paper that was uploaded in this session, "
-        f"answer the following question:\n\n"
-        f"{question}\n\n"
-        "Do NOT provide a direct numeric or word-for-word result. "
-        "Guide the student to the specific sections where they can find the information, "
-        "and prompt them to think about its significance or implications."
-    )
-    return generate_response("", prompt, session_id)
-
-
-# -----------------------------------------------------------------------------
-# Flask Route: Query Handling
-# -----------------------------------------------------------------------------
-@app.route('/query', methods=['POST'])
-def query():
-    data = request.get_json() or request.form
-    print(f"DEBUG: Received request data: {data}")
-    user = data.get("user_name", "Unknown")
-    message = data.get("text", "").strip()
-    
-    if data.get("bot") or not message:
-        return jsonify({"status": "ignored"})
-    
-    print(f"Message from {user}: {message}")
-    session_id = get_session_id(data)
-    
-    # Initialize conversation state if new session
-    if session_id not in conversation_history:
-        conversation_history[session_id] = {
-            "messages": [],
-            "question_flow": None,
-            "awaiting_ta_response": False
-        }
-        # Clear caches for this session.
-        summary_abstract_cache.pop(session_id, None)
-        processed_pdf.pop(session_id, None)
-        pdf_ready.pop(session_id, None)
-    
-    # Command to clear conversation and caches
-    if message == "clear_history":
-        conversation_history.pop(session_id, None)
-        summary_abstract_cache.pop(session_id, None)
-        processed_pdf.pop(session_id, None)
-        pdf_ready.pop(session_id, None)
-        return jsonify(add_menu_button({
-            "text": "Your conversation history and caches have been cleared.",
-            "session_id": session_id
-        }))
-    
-    if message == "menu":
-        menu_response = build_menu_response()
-        menu_response["session_id"] = session_id
-        return jsonify(menu_response)
-    
-     # ----------------------------
-    # TA Question Workflow
-    # ----------------------------
-
-    if message == "ask_TA": 
-
-        conversation_history[session_id]["awaiting_ta_question"] = False
-        conversation_history[session_id].pop("student_question", None)
-        conversation_history[session_id].pop("suggested_question", None)
-        conversation_history[session_id].pop("final_question", None)
-
-        ta_button_response = build_TA_button()
-        ta_button_response["session_id"] = session_id
-        return jsonify(ta_button_response)
-    
-    if message in ["ask_TA_Aya", "ask_TA_Jiyoon"]:
-        ta_selected = "Aya" if message == "ask_TA_Aya" else "Jiyoon"
-        # Initialize question_flow state
-        conversation_history[session_id]["question_flow"] = {
-            "ta": ta_selected,
-            "state": "awaiting_question",  # waiting for the student to type the question
-            "raw_question": "",
-            "suggested_question": ""
-        }
-        return jsonify({
-            "text": f"Please type your question for TA {ta_selected}.",
-            "session_id": session_id
-        })
-   
-    # Check if we are in the middle of a TA question workflow
-    if conversation_history[session_id].get("question_flow"):
-        # If the user types the safeguard exit keyword "exit", cancel the TA flow.
-        if message.lower() == "exit":
-            conversation_history[session_id]["question_flow"] = None
-            return jsonify(add_menu_button({
-                "text": "Exiting TA query mode. How can I help you with the research paper?",
-                "session_id": session_id
-            }))
-        
-        q_flow = conversation_history[session_id]["question_flow"]
-        state = q_flow.get("state", "")
-        
-        # State 1: Awaiting the initial question from the student.
-        if state == "awaiting_question":
-            # Save the raw question
-            q_flow["raw_question"] = message
-            # Ask whether to refine or send the question
-            q_flow["state"] = "awaiting_decision"
-            return jsonify({
-                "text": f"You typed: \"{message}\".\nWould you like to **refine** your question or **send** it as is?",
-                "attachments": [
-                    {
-                        "actions": [
-                            {
-                                "type": "button",
-                                "text": "Refine",
-                                "msg": "refine",
-                                "msg_in_chat_window": True,
-                                "msg_processing_type": "sendMessage"
-                            },
-                            {
-                                "type": "button",
-                                "text": "Send",
-                                "msg": "send",
-                                "msg_in_chat_window": True,
-                                "msg_processing_type": "sendMessage"
-                            }
-                        ]
-                    }
-                ],
-                "session_id": session_id
-            })
-        
-    # State 2: Awaiting decision from student on whether to refine or send
-        if state == "awaiting_decision":
-            if message.lower() == "send":
-                q_flow["state"] = "awaiting_final_confirmation"
-                return jsonify({
-                    "text": f"Are you sure you want to send the following question to TA {q_flow['ta']}?\n\n\"{q_flow['raw_question']}\"",
-                    "attachments": [
-                        {
-                            "actions": [
-                                {"type": "button", "text": "Confirm", "msg": "confirm", "msg_in_chat_window": True, "msg_processing_type": "sendMessage"},
-                                {"type": "button", "text": "Cancel", "msg": "cancel", "msg_in_chat_window": True, "msg_processing_type": "sendMessage"}
-                            ]
-                        }
-                    ],
-                    "session_id": session_id
-                })
-            elif message.lower() == "refine":
-                # Default refine using LLM feedback
-                suggested = generate_suggested_question(q_flow["raw_question"])[0]
-                q_flow["suggested_question"] = suggested
-                q_flow["state"] = "awaiting_refinement_decision"
-                return jsonify({
-                    "text": f"Here is a suggested version of your question:\n\n\"{suggested}\"\n\nDo you **approve** this version, want to **modify**, or do a **Manual Edit**?",
-                    "attachments": [
-                        {
-                            "actions": [
-                                {"type": "button", "text": "Approve", "msg": "approve", "msg_in_chat_window": True, "msg_processing_type": "sendMessage"},
-                                {"type": "button", "text": "Modify", "msg": "modify", "msg_in_chat_window": True, "msg_processing_type": "sendMessage"},
-                                {"type": "button", "text": "Manual Edit", "msg": "manual_edit", "msg_in_chat_window": True, "msg_processing_type": "sendMessage"}
-                            ]
-                        }
-                    ],
-                    "session_id": session_id
-                })
-            else:
-                return jsonify({
-                    "text": "Please choose either **refine** or **send**.",
-                    "session_id": session_id
-                })
-
-        # Handling the decision in the refinement phase:
-        if state == "awaiting_refinement_decision":
-            print(f"DEBUGGING****: {session_id} - {message}")
-            if message.lower() == "approve":
-                q_flow["state"] = "awaiting_final_confirmation"
-                return jsonify({
-                    "text": f"Do you want to send the following question to TA {q_flow['ta']}?\n\n\"{q_flow['suggested_question']}\"",
-                    "attachments": [
-                        {
-                            "actions": [
-                                {"type": "button", "text": "Confirm", "msg": "confirm", "msg_in_chat_window": True, "msg_processing_type": "sendMessage"},
-                                {"type": "button", "text": "Cancel", "msg": "cancel", "msg_in_chat_window": True, "msg_processing_type": "sendMessage"}
-                            ]
-                        }
-                    ],
-                    "session_id": session_id
-                })
-            
-            elif message.lower() == "modify":
-                q_flow["state"] = "awaiting_feedback"
-                return jsonify({
-                    "text": "Please type your feedback for refining your question.",
-                    "session_id": session_id
-                })
-            elif message.lower() == "manual_edit":
-                q_flow["state"] = "awaiting_manual_edit"
-                return jsonify({
-                    "text": "Please type your manually edited question.",
-                    "session_id": session_id
-                })
-            else:
-                return jsonify({
-                    "text": "Please choose **approve**, **Modify**, or **Manual Edit**.",
-                    "session_id": session_id
-                })
-
-        # State 3: Awaiting feedback for LLM refinement
-        if state == "awaiting_feedback":
-            feedback = message
-            # Combine the raw question and feedback to generate a refined version.
-            base_question = q_flow.get("suggested_question", q_flow["raw_question"])
-            new_suggested, new_suggested_clean = generate_suggested_question(base_question, feedback)
-            q_flow["suggested_question"] = new_suggested_clean
-            q_flow["state"] = "awaiting_refinement_decision"
-            return jsonify({
-                "text": f"Here is an updated suggested version of your question:\n\n\"{new_suggested_clean}\"\n\nDo you **approve**, want to **Modify**, or do a **Manual Edit**?",
-                "attachments": [
-                    {
-                        "actions": [
-                            {"type": "button", "text": "Approve", "msg": "approve", "msg_in_chat_window": True, "msg_processing_type": "sendMessage"},
-                            {"type": "button", "text": "Modify", "msg": "modify", "msg_in_chat_window": True, "msg_processing_type": "sendMessage"},
-                            {"type": "button", "text": "Manual Edit", "msg": "manual_edit", "msg_in_chat_window": True, "msg_processing_type": "sendMessage"}
-                        ]
-                    }
-                ],
-                "session_id": session_id
-            })
-
-        # State 4: Handling manual edit input
-        if state == "awaiting_manual_edit":
-            # Directly store the manually edited question as the suggested/final version.
-            q_flow["suggested_question"] = message
-            q_flow["state"] = "awaiting_refinement_decision"
-            return jsonify({
-                "text": f"Your manually edited question is:\n\n\"{message}\"\n\nDo you **approve**, want to **Modify**, or do another **Manual Edit**?",
-                "attachments": [
-                    {
-                        "actions": [
-                            {"type": "button", "text": "Approve", "msg": "approve", "msg_in_chat_window": True, "msg_processing_type": "sendMessage"},
-                            {"type": "button", "text": "Modify", "msg": "modify", "msg_in_chat_window": True, "msg_processing_type": "sendMessage"},
-                            {"type": "button", "text": "Manual Edit", "msg": "manual_edit", "msg_in_chat_window": True, "msg_processing_type": "sendMessage"}
-                        ]
-                    }
-                ],
-                "session_id": session_id
-            })
-
-        # State 5: Awaiting final confirmation to send the question.
-        if state == "awaiting_final_confirmation":
-            if message.lower() == "confirm":
-                ta_username = "aya.ismail" if q_flow["ta"] == "Aya" else "jiyoon.choi"
-                final_question = q_flow.get("suggested_question") or q_flow.get("raw_question")
-                send_direct_message_to_TA(final_question, user, ta_username)
-                conversation_history[session_id]["question_flow"] = None
-                return jsonify(add_menu_button({
-                    "text": f"Your question has been sent to TA {q_flow['ta']}!",
-                    "session_id": session_id
-                }))
-            elif message.lower() == "cancel":
-                conversation_history[session_id]["question_flow"] = None
-                return jsonify(add_menu_button({
-                    "text": "Your TA question process has been canceled. Let me know if you need anything else.",
-                    "session_id": session_id
-                }))
-            else:
-                return jsonify({
-                    "text": "Please choose **confirm** to send or **cancel** to abort.",
-                    "session_id": session_id
-                })
-
-    
-    
-    # Look up the student session ID using the mapping.
-
-    if ta_msg_to_student_session:
-        msg_id = next(reversed(ta_msg_to_student_session))
-        student_username = ta_msg_to_student_session[msg_id]
-        student_session_id = f"session_{student_username}_twips_research"
-
-        if not student_session_id:
-            return jsonify({"error": "No student session mapped for this message ID."}), 400
-        
-        if conversation_history[student_session_id].get("awaiting_ta_response"):
-        # Assume this message is the TA's typed answer.
-            conversation_history[student_session_id]["awaiting_ta_response"] = False
-            conversation_history[student_session_id]["messages"].append(("TA", message))
-            print(f"DEBUG: Received TA reply for session {student_session_id}: {message}")
-            forward_message_to_student(message, session_id, student_session_id)
-            response = f"Your response has been forwarded to student {student_username}."
-            return jsonify({"text": response, "session_id": session_id})
-    else:
-        msg_id = None
-   
-    if message == "respond":
-            # Process TA response prompt. For example, set flag and prompt for typed response.
-            print(data.get("text"))
-            conversation_history[student_session_id]["awaiting_ta_response"] = True
-            print(f"DEBUG: Session {student_session_id} is now awaiting TA response from {user}")
-
-            return jsonify({"text": "Please type your response to the student.", "session_id": student_session_id})
-    
-    
-    # ----------------------------
-    # End of TA Question Workflow
-    # ----------------------------
-    
-<<<<<<< HEAD
-    if conversation_history[session_id].get("awaiting_ta_confirmation"):
-        if message.lower() in ["yes", "y"]:
-            conversation_history[session_id].pop("awaiting_ta_confirmation", None)
-            # Then start the TA question flow: show TA selection (or directly send if a default TA is used)
-            ta_button_response = build_TA_button()  # reuse your TA button builder
-            ta_button_response["session_id"] = session_id
-            return jsonify(ta_button_response)
-        else:
-            conversation_history[session_id].pop("awaiting_ta_confirmation", None)
-            # Fall back to answering the question using the document context
-            answer = answer_question(message, session_id)
-            conversation_history[session_id]["messages"].append(("bot", answer))
-            # Optionally add a follow-up prompt here
-            return jsonify(add_menu_button({"text": answer, "session_id": session_id}))
-
-=======
->>>>>>> e01ca7e4
-    if message in ["summarize"]:
-        summary = summarizing_agent(message, session_id)
-        return jsonify(add_menu_button({"text": summary, "session_id": session_id}))
-    
-    # Process general chatbot queries
-    conversation_history[session_id]["messages"].append(("user", message))
-    classification = classify_query(message, session_id)
-    print(f"DEBUG: User query classified as: {classification}")
-
-    # -------------------------------------------
-    # 1) Handle the new follow-up categories first
-    # -------------------------------------------
-    if classification == "followup_decline":
-        # The user is declining further discussion of the follow-up topic
-        conversation_history[session_id]["awaiting_followup_response"] = False
-        decline_text = "No problem! Let me know if you have any other questions."
-        conversation_history[session_id]["messages"].append(("bot", decline_text))
-        return jsonify(add_menu_button({
-            "text": decline_text,
-            "session_id": session_id
-        }))
-
-    elif classification == "followup_continue":
-        # The user wants to keep talking about the same topic.
-        # Instead of just prompting "Could you tell me more specifically what you'd like to clarify?"
-        # we can do something more productive.
-        
-        # 1) Provide an actual content-based answer, using answer_question
-        # (assuming the user is repeating their interest in "features and functionalities")
-        answer = answer_question(message, session_id)
-        conversation_history[session_id]["messages"].append(("bot", answer))
-        
-        # 2) Optionally generate another follow-up or ask if they'd like more details
-        # but let's keep it simple so we don't loop forever
-        continue_text = "Let me know if you'd like more details or if you have a different question."
-        conversation_history[session_id]["messages"].append(("bot", continue_text))
-        
-        # 3) IMPORTANT: Mark that we've handled the follow-up, so we don't loop
-        conversation_history[session_id]["awaiting_followup_response"] = False
-        
-        return jsonify(add_menu_button({
-            "text": f"{answer}\n\n{continue_text}",
-            "session_id": session_id
-        }))
-
-    elif classification == "new_topic":
-        # The user is pivoting away from the old follow-up
-        conversation_history[session_id]["awaiting_followup_response"] = False
-        # We now proceed to check if the new message also requires an answer from the PDF
-        # For simplicity, let's let the normal flow continue below
-        pass
-
-    # ---------------------------------------
-    # 2) Handle the usual categories (if not a follow-up)
-    # ---------------------------------------
-    if classification == "greeting":
-<<<<<<< HEAD
-        def prepopulate_summaries(session_id):
-            summarizing_agent("summarize", session_id)
-            
-=======
->>>>>>> e01ca7e4
-        intro_summary = generate_greeting_response(
-            "Based solely on the research paper that was uploaded in this session, please provide a one sentence summary of what the paper is about.",
-            session_id
-        )
-        greeting_msg = (
-<<<<<<< HEAD
-            "Hello! I am the TA chatbot for CS-150: Generative AI for Social Impact. "
-            "My purpose is to help you critically think about this week's research paper. "
-            "I will guide you through the paper and help you understand its content without "
-            "revealing direct answers to open-ended questions. Please feel free to ask me "
-            "fact-based questions (e.g. 'Who are the authors of the paper?') "
-            + intro_summary + " Please feel free to ask a question about the research paper, "
-            "or explore the menu below for more actions."
-=======
-            "**Hello! 👋 I am the TA chatbot for CS-150: Generative AI for Social Impact. 🤖**\n\n"
-            "My purpose is to help you critically analyze this ONLY week's research paper. I'll guide you "
-            "through the paper to deepen your understanding, but won't directly reveal answers to "
-            "open-ended questions. 🤫 Instead, I'll encourage you to think critically. 🧠\n\n"
-            "Feel free to ask any fact-based questions, such as *\"Who are the authors of the paper?\"*\n\n"
-            f"**{intro_summary}**\n\n"
-            "Please ask a question about the research paper now, or explore the menu below for more actions."
->>>>>>> e01ca7e4
-        )
-        # Save and return the greeting without any follow-up questions, i.e. no food for thought.
-        conversation_history[session_id]["messages"].append(("bot", greeting_msg))
-        interactive_payload = show_menu(greeting_msg, session_id)
-        return jsonify(interactive_payload)
-    
-    if classification == "content_answerable":
-        difficulty = classify_difficulty_of_question(message, session_id)
-        if difficulty == "factual":
-            classification = "content_factual"
-        else:
-            classification = "content_conceptual"
-
-    if classification == "content_factual":
-        answer = answer_factual_question(message, session_id)
-        conversation_history[session_id]["messages"].append(("bot", answer))
-
-        # Optionally generate a follow-up question (like you do for normal answers)
-        universal_followup = generate_follow_up(session_id)
-        if universal_followup:
-            conversation_history[session_id]["awaiting_followup_response"] = True
-            conversation_history[session_id]["messages"].append(("bot", universal_followup))
-            answer_with_prompt = f"{answer}\n\n{universal_followup}"
-        else:
-            answer_with_prompt = answer
-
-        return jsonify(add_menu_button({
-            "text": answer_with_prompt,
-            "session_id": session_id
-        }))
-
-    elif classification == "content_conceptual":
-        answer = answer_conceptual_question(message, session_id)
-        conversation_history[session_id]["messages"].append(("bot", answer))
-
-        universal_followup = generate_follow_up(session_id)
-        if universal_followup:
-            conversation_history[session_id]["awaiting_followup_response"] = True
-            conversation_history[session_id]["messages"].append(("bot", universal_followup))
-            answer_with_prompt = f"{answer}\n\n{universal_followup}"
-        else:
-            answer_with_prompt = answer
-
-        return jsonify(add_menu_button({
-            "text": answer_with_prompt,
-            "session_id": session_id
-        }))
-
-    elif classification == "human_ta_query": 
-        conversation_history[session_id]["awaiting_ta_confirmation"] = True
-        payload = {
-            "text": "It looks like your question may require human TA intervention. Would you like to ask your TA for more clarification?",
-            "attachments": [
-                {
-                    "actions": [
-                        {
-                            "type": "button",
-                            "text": "Yes, Ask TA",
-                            "msg": "yes",
-                            "msg_in_chat_window": True,
-                            "msg_processing_type": "sendMessage"
-                        }
-                    ]
-                }
-            ], 
-            session_id: session_id
-        }
-        return jsonify(payload)
-
-    else:
-        # Generate the primary answer
-        answer = answer_question(message, session_id)
-        conversation_history[session_id]["messages"].append(("bot", answer))
-        
-        # Dynamically generate an open-ended follow-up based on the conversation.
-        universal_followup = generate_follow_up(session_id)
-        if universal_followup:
-            conversation_history[session_id]["awaiting_followup_response"] = True
-            conversation_history[session_id]["messages"].append(("bot", universal_followup))
-            answer_with_prompt = f"{answer}\n\n{universal_followup}"
-        else:
-            answer_with_prompt = answer
-    
-        payload = {
-            "text": answer_with_prompt,
-            "session_id": session_id
-        }
-        return jsonify(add_menu_button(payload))
-
-# -----------------------------------------------------------------------------
-# Error Handling and App Runner
-# -----------------------------------------------------------------------------
-@app.errorhandler(404)
-def page_not_found(e):
-    return "Not Found", 404
-
-if __name__ == "__main__":
-    print("DEBUG: Starting Flask server...")
+
+import os
+import uuid
+import time
+import re
+import requests
+from flask import Flask, request, jsonify
+from llmproxy import generate, pdf_upload
+from dotenv import load_dotenv
+import threading
+
+# -----------------------------------------------------------------------------
+# Configuration and Global Variables
+# -----------------------------------------------------------------------------
+load_dotenv()
+
+BASE_DIR = os.path.dirname(os.path.abspath(__file__))
+PDF_PATH = os.path.join(BASE_DIR, 'twips_paper.pdf')
+print("DEBUG: PDF path set to:", PDF_PATH)
+
+# Rocket.Chat credentials and endpoints
+ROCKET_CHAT_URL = "https://chat.genaiconnect.net"
+BOT_USER_ID = os.getenv("botUserId")
+BOT_AUTH_TOKEN = os.getenv("botToken")
+TA_USERNAME = os.getenv("taUserName")
+MSG_ENDPOINT = os.getenv("msgEndPoint")
+TA_USER_LIST = ["aya.ismail", "jiyoon.choi"]
+
+# Global caches (session-specific)
+summary_abstract_cache = {}
+processed_pdf = {}
+pdf_ready = {}
+conversation_history = {}
+ta_msg_to_student_session = {}
+
+app = Flask(__name__)
+
+# -----------------------------------------------------------------------------
+# Utility Functions
+# -----------------------------------------------------------------------------
+def get_session_id(data):
+    """Generate a session id based on the user name."""
+    user = data.get("user_name", "unknown_user").strip().lower()
+    return f"session_{user}_twips_research"
+
+# -----------------------------------------------------------------------------
+# PDF Handling Functions
+# -----------------------------------------------------------------------------
+def upload_pdf_if_needed(pdf_path, session_id):
+    """Upload the PDF if it hasn't already been processed for the session."""
+    print(f"DEBUG: upload_pdf_if_needed() called for session {session_id}")
+    if not os.path.exists(pdf_path):
+        print(f"DEBUG: PDF file not found at {pdf_path}")
+        return False
+    print("DEBUG: PDF file found, proceeding with upload...")
+    if processed_pdf.get(session_id):
+        print(f"DEBUG: PDF already processed for session {session_id}.")
+        return True
+    print("DEBUG: Uploading PDF now...")
+    try:
+        response = pdf_upload(
+            path=pdf_path,
+            session_id=session_id,
+            strategy="smart"
+        )
+        print(f"DEBUG: Upload response: {response}")
+        if "Successfully uploaded" in response:
+            processed_pdf[session_id] = True
+            return True
+        else:
+            print("DEBUG: Upload failed, unexpected response:", response)
+            return False
+    except Exception as e:
+        print(f"DEBUG: Exception in pdf_upload(): {e}")
+        return False
+
+def wait_for_pdf_readiness(session_id, max_attempts=20, delay=2):
+    if pdf_ready.get(session_id):
+        print(f"DEBUG: PDF already marked as ready for session {session_id}")
+        return True
+    for attempt in range(max_attempts):
+        print(f"DEBUG: Checking PDF readiness (Attempt {attempt+1}/{max_attempts}) for session {session_id}")
+        test_prompt = (
+            "Based solely on the research paper that was uploaded in this session, "
+            "what is the title of the paper?"
+        )
+        test_response = generate_response("", test_prompt, session_id)
+        print(f"DEBUG: Test response (Attempt {attempt+1}): {test_response}")
+        if ("unable to access" not in test_response.lower() and 
+            "i don't have the capability" not in test_response.lower()):
+            pdf_ready[session_id] = True
+            print(f"DEBUG: PDF readiness confirmed on attempt {attempt+1} for session {session_id}")
+            return True
+        print(f"DEBUG: PDF not ready on attempt {attempt+1} for session {session_id}")
+        time.sleep(delay)
+    print(f"DEBUG: PDF failed to be indexed within timeout for session {session_id}")
+    return False
+
+def ensure_pdf_processed(session_id):
+    """
+    Ensure the PDF has been uploaded and processed for this session.
+    Uses cached flags to avoid re-analyzing the PDF on every query.
+    """
+    if processed_pdf.get(session_id) and pdf_ready.get(session_id):
+        print(f"DEBUG: PDF already processed and ready for session {session_id}")
+        return True
+    if not upload_pdf_if_needed(PDF_PATH, session_id):
+        return False
+    return wait_for_pdf_readiness(session_id)
+
+# -----------------------------------------------------------------------------
+# LLM Generation Functions
+# -----------------------------------------------------------------------------
+def generate_response(system, prompt, session_id):
+    """
+    Generate a response based on the prompt using a fixed system prompt.
+    """
+
+    if not system:
+        system = (
+            "You are a TA chatbot for CS-150: Generative AI for Social Impact. "
+            "Your role is to guide students in developing their own understanding of the research paper. "
+            "Rather than giving direct answers, encourage students to think critically. "
+            "If the question is requesting for a summary of the paper, please provide a summary of the paper. Otherwise,"
+            "Do NOT directly answer questions with specific numbers, names, or results. "
+            "Instead, guide students toward where they can find the information in the paper (e.g., introduction, methods section, results, discussion). "
+            "Do not summarize the entire answer; instead, promote thoughtful engagement with the content. "
+            "Encourage them to reflect on why that information is relevant and how it connects to the paper's broader goals."
+            "Your responses should be grounded solely in the research paper uploaded for this session. "
+            "Please keep answers concise unless otherwise specified."
+            "Bold with surrounding '**' to any follow up questions so they are easily visible to the user."
+        )
+
+    print(f"DEBUG: Sending prompt for session {session_id}: {prompt}")
+    response = generate(
+        model='4o-mini',
+        system=system,
+        query=prompt,
+        temperature=0.0,
+        lastk=5,
+        session_id=session_id,
+        rag_usage=True,
+        rag_threshold=0.1,
+        rag_k=5
+    )
+    if isinstance(response, dict):
+        result = response.get('response', '').strip()
+        rag_context = response.get('rag_context', None)
+        print(f"DEBUG: Received response for session {session_id}: {result}")
+        if rag_context:
+            # print(f"DEBUG: RAG context for session {session_id}: {rag_context}")
+            pass
+    else:
+        result = response.strip()
+        print(f"DEBUG: Received response for session {session_id}: {result}")
+    return result
+
+def generate_greeting_response(prompt, session_id):
+    """
+    Generate a greeting response without any follow-up question.
+    This function uses a system prompt that omits any instruction to ask follow-up questions.
+    """
+    # system_prompt = (
+    #     "As a TA chatbot for CS-150: Generative AI for Social Impact, "
+    #     "your job is to help the student think critically about the research paper. "
+    #     "Provide a concise answer based solely on the research paper that was uploaded in this session. "
+    #     "Do not include any follow-up questions in your response."
+    # )
+    system_prompt = (
+    "As a TA chatbot for CS-150: Generative AI for Social Impact, your goal is to support students in understanding the research paper through critical thinking. "
+    "Provide a brief, general overview to orient them, but avoid summarizing too much. "
+    "Encourage them to explore specific sections of the paper for more detail, and avoid giving full answers. "
+    "Do not include follow-up questions."
+)
+
+    
+    print(f"DEBUG: Sending greeting prompt for session {session_id}: {prompt}")
+    response = generate(
+        model='4o-mini',
+        system=system_prompt,
+        query=prompt,
+        temperature=0.0,
+        lastk=5,
+        session_id=session_id,
+        rag_usage=True,
+        rag_threshold=0.3,
+        rag_k=5
+    )
+    if isinstance(response, dict):
+        result = response.get('response', '').strip()
+    else:
+        result = response.strip()
+    print(f"DEBUG: Received greeting response for session {session_id}: {result}")
+    return result
+
+def generate_follow_up(session_id):
+    """
+    Dynamically generate a follow-up question that:
+      - references the conversation context
+      - invites the user to specify what they want to explore further
+    """
+    messages = conversation_history.get(session_id, {}).get("messages", [])
+    if not messages:
+        return ""
+
+    # Build a textual summary of the conversation so far.
+    context = "\n".join([f"{speaker}: {msg}" for speaker, msg in messages])
+
+    prompt = (
+        "Based on the conversation so far, craft a single follow-up prompt that invites the user "
+        "to elaborate or clarify what they want to explore further in the paper. If the conversation "
+        "does not logically require a follow-up, return an empty string.\n\n"
+        "Conversation:\n" + context
+    )
+    # system_prompt = (
+    #     "You are a TA chatbot that generates follow-up questions based on context. "
+    #     "Encourage the student to clarify or broaden their exploration of the research paper, "
+    #     "mentioning aspects like methodology, findings, or next steps if relevant."
+    # )
+    system_prompt = (
+        "You are a TA chatbot that encourages students to think more deeply about the research paper. "
+        "Craft a follow-up question that helps the student examine aspects such as the paper’s assumptions, evidence, methodology, or implications. "
+        "Avoid answering for them—instead, prompt them to explore further."
+    )
+
+    response = generate(
+        model='4o-mini',
+        system=system_prompt,
+        query=prompt,
+        temperature=0.0,
+        lastk=5,
+        session_id=f"{session_id}_followup",
+        rag_usage=True,
+        rag_threshold=0.3,
+        rag_k=5
+    )
+
+    if isinstance(response, dict):
+        result = response.get("response", "").strip()
+    else:
+        result = response.strip()
+
+    # Optionally, you could decide to return "" if the LLM suggests a question not relevant or empty.
+    return result
+
+def classify_query(message, session_id):
+    """
+    Classify the user's message into categories. Normally, we have:
+      - greeting
+      - content_answerable
+      - human_TA_query
+
+    However, if the bot is currently awaiting a follow-up response,
+    we expand our categories to also include:
+      - followup_decline
+      - followup_continue
+      - new_topic
+
+    We do all of this in a single classification call, using
+    context from the conversation_history to help the LLM decide.
+    """
+
+    # Get the conversation so far
+    messages = conversation_history.get(session_id, {}).get("messages", [])
+    conversation_text = "\n".join([f"{speaker}: {msg}" for speaker, msg in messages])
+
+    # Check if we're expecting a follow-up response
+    if conversation_history[session_id].get("awaiting_followup_response"):
+        # If so, we instruct the LLM to classify among an expanded set of labels.
+        prompt = f"""
+                    We are in the middle of a conversation about a research paper, and I (the TA chatbot)
+                    recently asked a follow-up question. The conversation so far is:
+                    ---
+                    {conversation_text}
+                    ---
+                    The user just said: "{message}"
+
+                    Please classify the user's message into EXACTLY ONE of these categories:
+
+                    1) "followup_decline": The user wants to skip or end this follow-up topic.
+                    2) "followup_continue": The user is still on the same follow-up topic, clarifying or asking more.
+                    3) "new_topic": The user is shifting to a completely different topic.
+                    4) "greeting": The user is just greeting ("hello", "hi", "hey", etc.).
+                    5) "content_answerable": The user's question can be answered by the PDF content.
+                    6) "human_ta_query": The user is asking about deadlines, scheduling, or other info not in the PDF.
+
+                    Return only the label. No extra text.
+                """
+
+        classification_response = generate_response("", prompt, session_id).lower().strip()
+
+        # Match to known labels or default to content_answerable if unrecognized
+        if "followup_decline" in classification_response:
+            return "followup_decline"
+        elif "followup_continue" in classification_response:
+            return "followup_continue"
+        elif "new_topic" in classification_response:
+            return "new_topic"
+        elif "greeting" in classification_response:
+            return "greeting"
+        elif "content_answerable" in classification_response:
+            return "content_answerable"
+        elif "human_ta_query" in classification_response:
+            return "human_ta_query"
+        else:
+            return "content_answerable"
+
+    # ----------------------------------------------------------------------
+    # If we're NOT awaiting a follow-up, we do original classification
+    # ----------------------------------------------------------------------
+    prompt = (
+        "Classify the following query into one of these categories: 'greeting', "
+        "'content_answerable', or 'human_TA_query'. "
+        "If the query is a greeting, answer with 'greeting'. "
+        "If the query can be answered solely based on the uploaded research paper, "
+        "answer with 'content_answerable'. "
+        "If the query involves deadlines, scheduling, or requires additional human judgment, "
+        "answer with 'human_TA_query'.\n\n"
+        f"Query: \"{message}\""
+    )
+    classification = generate_response("", prompt, session_id).lower().strip()
+
+    if classification in ["greeting", "content_answerable", "human_ta_query"]:
+        return classification
+
+    # Default if unrecognized
+    return "content_answerable"
+
+def classify_difficulty_of_question(question, session_id):
+    """
+    Determine whether this 'content_answerable' question is purely factual
+    (like a simple numeric or name lookup) or conceptual (requires
+    reasoning, interpretation, or explanation).
+    Return either 'factual' or 'conceptual'.
+    """
+    prompt = f"""
+    The user asked: "{question}"
+    Categorize the question strictly as either 'factual' or 'conceptual' based on the research paper context:
+    - 'factual' means it requests a direct fact (a number, a name, a specific piece of data) with little to no interpretation.
+    - 'conceptual' means it requires interpretation, explanation, or analysis beyond a single data point or name.
+    Return only 'factual' or 'conceptual'.
+    """
+    classification_response = generate_response("", prompt, session_id).lower().strip()
+    if "factual" in classification_response:
+        return "factual"
+    else:
+        return "conceptual"
+  
+def generate_suggested_question(student_question, feedback=None):
+    """
+    Generate a rephrased and clearer version of the student's question.
+    """
+    if feedback:
+        prompt = (
+            f"Original question: \"{student_question}\"\n"
+            f"Feedback: \"{feedback}\"\n"
+            "Generate a refined and more comprehensive version of the question that incorporates the feedback, "
+            "including a reference to the TWIPs paper."
+        )
+    else:
+        prompt = (
+            f"Based on the following student question, generate a more comprehensive question that references the TWIPs paper\n\n"
+            f"Student question: \"{student_question}\"\n\n"
+            "Suggested improved question:"
+        )
+
+    response = generate(
+            model='4o-mini',
+            system=(
+                "You are a TA chatbot for CS-150: Generative AI for Social Impact. "
+                "Rephrase or refine the student's question to be clearer and more comprehensive, "
+                "incorporating any provided feedback and referring to the paper where relevant."
+            ),
+            query=prompt,
+            temperature=0.0,
+            lastk=5,
+            session_id="suggestion_session",
+            rag_usage=False,
+            rag_threshold=0.3,
+            rag_k=0
+    )
+
+    if isinstance(response, dict):
+         result = response.get('response', '').strip()
+    else:
+         result = response.strip()
+    # Optionally extract a quoted sentence if present
+    match = re.search(r'"(.*?)"', result)
+    suggested_question_clean = match.group(1) if match else result
+    print(f"DEBUG: Suggested question: {result}")
+    print("END OF SUGGESTED QUESTION")
+    return result, suggested_question_clean
+
+def build_menu_response():
+    """Return the full interactive menu."""
+    return {
+        "text": "Please feel free to ask a question about the research paper, or explore the menu below for more actions:",
+        "attachments": [
+            {
+                "title": "Summarize:",
+                "actions": [
+                    {
+                        "type": "button",
+                        "text": "Quick Summary",
+                        "msg": "summarize",
+                        "msg_in_chat_window": True,
+                        "msg_processing_type": "sendMessage"
+                    },
+                ]
+            },
+            {
+                "title": "Do you have a question for your TA?",
+                "actions": [
+                    {
+                        "type": "button",
+                        "text": "Ask a TA",
+                        "msg": "ask_TA",
+                        "msg_in_chat_window": True,
+                        "msg_processing_type": "sendMessage"
+                    }
+                ]
+            }
+        ]
+    }
+
+def show_menu(response_text, session_id):
+    return {
+        "text": response_text,
+        "session_id": session_id,
+        "attachments": [
+            {
+                "actions": [
+                    {
+                        "type": "button",
+                        "text": "Menu",
+                        "msg": "menu",
+                        "msg_in_chat_window": True,
+                        "msg_processing_type": "sendMessage"
+                    }
+                ]
+            }
+        ]
+    }
+
+def add_menu_button(response_payload):
+    """Add a Menu button to the existing response payload."""
+    response_payload["attachments"] = [
+        {
+            "actions": [
+                {
+                    "type": "button",
+                    "text": "Menu",
+                    "msg": "menu",
+                    "msg_in_chat_window": True,
+                    "msg_processing_type": "sendMessage"
+                }
+            ]
+        }
+    ]
+    return response_payload
+
+def build_TA_button():
+    """Build TA selection buttons for asking a TA."""
+    return {
+        "text": "Select a TA to ask your question:",
+        "attachments": [
+            {
+                "title": "Choose a TA",
+                "actions": [
+                    {
+                        "type": "button",
+                        "text": "Ask TA Aya",
+                        "msg": "ask_TA_Aya",
+                        "msg_in_chat_window": True,
+                        "msg_processing_type": "sendMessage"
+                    },
+                    {
+                        "type": "button",
+                        "text": "Ask TA Jiyoon",
+                        "msg": "ask_TA_Jiyoon",
+                        "msg_in_chat_window": True,
+                        "msg_processing_type": "sendMessage"
+                    }
+                ]
+            }
+        ]
+    }
+
+# -----------------------------------------------------------------------------
+# TA Messaging Function (send message to TA)
+# -----------------------------------------------------------------------------
+def send_direct_message_to_TA(question, session_id, ta_username):
+    """
+    Send a direct message to the TA using Rocket.Chat.
+    """
+    msg_url = MSG_ENDPOINT
+    headers = {
+        "Content-Type": "application/json",
+        "X-Auth-Token": BOT_AUTH_TOKEN,
+        "X-User-Id": BOT_USER_ID,
+    }
+    message_text = f"Student '{session_id}' asks: {question}"
+    payload = {
+        "channel": f"@{ta_username}",
+        "text": message_text,
+        "attachments": [
+            {
+            "actions": [
+                {
+                "type": "button",
+                "text": "Respond to Student",
+                "msg": "respond",
+                "msg_in_chat_window": True,
+                "msg_processing_type": "sendMessage"
+                }
+            ]
+        }]
+    }
+    try:
+        response = requests.post(msg_url, json=payload, headers=headers)
+        resp_data = response.json()
+        print("DEBUG: Direct message sent:", resp_data)
+        # Extract the unique message _id returned from Rocket.Chat:
+        if resp_data.get("success") and "message" in resp_data:
+            message_id = resp_data["message"].get("_id")
+            if message_id:
+                # Save the mapping from message id to student session.
+                ta_msg_to_student_session[message_id] = session_id
+                print(f"DEBUG: Mapped message id {message_id} to session {session_id}")
+        # print("DEBUG: Direct message sent:", response.json())
+    except Exception as e:
+        print("DEBUG: Error sending direct message to TA:", e)
+
+# -----------------------------------------------------------------------------
+# TA-student Messaging Function (forward question to student)
+# -----------------------------------------------------------------------------
+def extract_user(session_id):
+    prefix = "session_"
+    if session_id.startswith(prefix):
+        return session_id[len(prefix):]
+    else:
+        return session_id
+def extract_first_token(session_id):
+    # First, remove the "session_" prefix.
+    user_part = extract_user(session_id)
+    # Then, split and get the first token.
+    return user_part.split('_')[0]
+
+def forward_message_to_student(ta_response, session_id, student_session_id):
+    # Build a payload to send to the student.
+    
+    msg_url = MSG_ENDPOINT
+    headers = {
+        "Content-Type": "application/json",
+        "X-Auth-Token": BOT_AUTH_TOKEN,
+        "X-User-Id": BOT_USER_ID,
+    }
+    
+    ta = "Aya" if session_id == "session_aya.ismail_twips_research" else "Jiyoon" 
+    message_text = (
+    f"Your TA {ta} says: '{ta_response}'\n\n"
+    "If you want to continue this conversation, please message your TA "
+    f"{ta} directly in Rocket.Chat or send a private Piazza post here:\n"
+    "https://piazza.com/class/m5wtfh955vwb8/create\n\n"
+    )
+    
+    student = extract_first_token(student_session_id)
+    print(f"DEBUG****: ta session id: {session_id}")
+    print(f"DEBUG: Forwarding message to student {student}: {message_text}")
+    
+    payload = {
+        "channel": f"@{student}",
+        "text": message_text
+    }
+    
+    try:
+        response = requests.post(msg_url, json=payload, headers=headers)
+        print("DEBUG: TA Response forwarded to student:", response.json())
+    except Exception as e:
+        print("DEBUG: Error sending TA response to student:", e)
+
+# -----------------------------------------------------------------------------
+# Summarization and Question Answering Agents
+# -----------------------------------------------------------------------------
+def summarizing_agent(action_type, session_id):
+    """
+    Agent to summarize the abstract or the full paper based on the action type.
+    """
+    cache = summary_abstract_cache
+    if session_id in cache:
+        return cache[session_id]
+    if not ensure_pdf_processed(session_id):
+        return "PDF processing is not complete. Please try again shortly."
+    
+    if action_type == "summarize":
+        prompt = (
+            "Based solely on the research paper that was uploaded in this session, "
+            "please provide a detailed quick summary that is 3-4 sentences long, "
+            "including the main objectives, key points, and conclusions of the paper. "
+        )
+    else:
+        return "Invalid summarization action."
+    
+    print(f"DEBUG: creating first cache")
+    summary = generate_response("", prompt, session_id)
+    cache[session_id] = summary
+    return summary
+
+def answer_question(question, session_id):
+    """Answer a student question based solely on the uploaded PDF content."""
+    if not ensure_pdf_processed(session_id):
+        return "PDF processing is not complete. Please try again shortly."
+    prompt = (
+        f"Based solely on the research paper that was uploaded in this session, "
+        f"answer the following question:\n\n{question}\n, do **not** provide a direct answer. "
+        "Instead, guide the student to the section where they can find this answer (such as the methods or results), "
+        "and encourage them to think about why this information matters when applicable."
+        "Limit the length of the response and keep language concise."
+        "Bold key words in the response."
+        "Provide the answer using only the content of the uploaded PDF."
+    )
+    return generate_response("", prompt, session_id)
+
+def answer_factual_question(question, session_id):
+    """
+    Provide a direct factual answer from the PDF if possible,
+    with minimal prompting to the student to look deeper.
+    Specifically references 'TwIPS' so we don't mix up authors from references.
+    """
+    if not ensure_pdf_processed(session_id):
+        return "PDF processing is not complete. Please try again shortly."
+
+    # We explicitly mention the exact paper title so the LLM is much more likely
+    # to pull from the correct chunk, rather than from references to other works.
+    system_prompt = (
+        "You are a TA chatbot. If the user is asking a purely factual question "
+        "about the TwIPS paper (a large language model powered texting application "
+        "for autistic users), then provide the exact fact from the TwIPS paper. "
+        "Ignore any references or citations to other papers. "
+        "If the TwIPS paper doesn't state the fact clearly, say so."
+    )
+
+    prompt = (
+        "Based solely on the **TwIPS** paper titled: "
+        "\"TwIPS: A Large Language Model Powered Texting Application to Simplify Conversational Nuances "
+        "for Autistic Users,\" ignoring any other references or cited works:\n\n"
+        f"Question: {question}\n\n"
+        "If the paper does not clearly state it, say so."
+        "Bold with surrounding '**' to any follow up questions so they are easily visible to the user."
+    )
+
+    return generate_response(system_prompt, prompt, session_id)
+
+def answer_conceptual_question(question, session_id):
+    """
+    Provide an answer that references where in the paper
+    the user might find the info, but encourages deeper reflection.
+    """
+    if not ensure_pdf_processed(session_id):
+        return "PDF processing is not complete. Please try again shortly."
+    
+    prompt = (
+        f"Based solely on the research paper that was uploaded in this session, "
+        f"answer the following question:\n\n"
+        f"{question}\n\n"
+        "Do NOT provide a direct numeric or word-for-word result. "
+        "Guide the student to the specific sections where they can find the information, "
+        "and prompt them to think about its significance or implications."
+    )
+    return generate_response("", prompt, session_id)
+
+
+# -----------------------------------------------------------------------------
+# Flask Route: Query Handling
+# -----------------------------------------------------------------------------
+@app.route('/query', methods=['POST'])
+def query():
+    data = request.get_json() or request.form
+    print(f"DEBUG: Received request data: {data}")
+    user = data.get("user_name", "Unknown")
+    message = data.get("text", "").strip()
+    
+    if data.get("bot") or not message:
+        return jsonify({"status": "ignored"})
+    
+    print(f"Message from {user}: {message}")
+    session_id = get_session_id(data)
+    
+    # Initialize conversation state if new session
+    if session_id not in conversation_history:
+        conversation_history[session_id] = {
+            "messages": [],
+            "question_flow": None,
+            "awaiting_ta_response": False
+        }
+        # Clear caches for this session.
+        summary_abstract_cache.pop(session_id, None)
+        processed_pdf.pop(session_id, None)
+        pdf_ready.pop(session_id, None)
+    
+    # Command to clear conversation and caches
+    if message == "clear_history":
+        conversation_history.pop(session_id, None)
+        summary_abstract_cache.pop(session_id, None)
+        processed_pdf.pop(session_id, None)
+        pdf_ready.pop(session_id, None)
+        return jsonify(add_menu_button({
+            "text": "Your conversation history and caches have been cleared.",
+            "session_id": session_id
+        }))
+    
+    if message == "menu":
+        menu_response = build_menu_response()
+        menu_response["session_id"] = session_id
+        return jsonify(menu_response)
+    
+     # ----------------------------
+    # TA Question Workflow
+    # ----------------------------
+
+    if message == "ask_TA": 
+
+        conversation_history[session_id]["awaiting_ta_question"] = False
+        conversation_history[session_id].pop("student_question", None)
+        conversation_history[session_id].pop("suggested_question", None)
+        conversation_history[session_id].pop("final_question", None)
+
+        ta_button_response = build_TA_button()
+        ta_button_response["session_id"] = session_id
+        return jsonify(ta_button_response)
+    
+    if message in ["ask_TA_Aya", "ask_TA_Jiyoon"]:
+        ta_selected = "Aya" if message == "ask_TA_Aya" else "Jiyoon"
+        # Initialize question_flow state
+        conversation_history[session_id]["question_flow"] = {
+            "ta": ta_selected,
+            "state": "awaiting_question",  # waiting for the student to type the question
+            "raw_question": "",
+            "suggested_question": ""
+        }
+        return jsonify({
+            "text": f"Please type your question for TA {ta_selected}.",
+            "session_id": session_id
+        })
+   
+    # Check if we are in the middle of a TA question workflow
+    if conversation_history[session_id].get("question_flow"):
+        # If the user types the safeguard exit keyword "exit", cancel the TA flow.
+        if message.lower() == "exit":
+            conversation_history[session_id]["question_flow"] = None
+            return jsonify(add_menu_button({
+                "text": "Exiting TA query mode. How can I help you with the research paper?",
+                "session_id": session_id
+            }))
+        
+        q_flow = conversation_history[session_id]["question_flow"]
+        state = q_flow.get("state", "")
+        
+        # State 1: Awaiting the initial question from the student.
+        if state == "awaiting_question":
+            # Save the raw question
+            q_flow["raw_question"] = message
+            # Ask whether to refine or send the question
+            q_flow["state"] = "awaiting_decision"
+            return jsonify({
+                "text": f"You typed: \"{message}\".\nWould you like to **refine** your question or **send** it as is?",
+                "attachments": [
+                    {
+                        "actions": [
+                            {
+                                "type": "button",
+                                "text": "Refine",
+                                "msg": "refine",
+                                "msg_in_chat_window": True,
+                                "msg_processing_type": "sendMessage"
+                            },
+                            {
+                                "type": "button",
+                                "text": "Send",
+                                "msg": "send",
+                                "msg_in_chat_window": True,
+                                "msg_processing_type": "sendMessage"
+                            }
+                        ]
+                    }
+                ],
+                "session_id": session_id
+            })
+        
+    # State 2: Awaiting decision from student on whether to refine or send
+        if state == "awaiting_decision":
+            if message.lower() == "send":
+                q_flow["state"] = "awaiting_final_confirmation"
+                return jsonify({
+                    "text": f"Are you sure you want to send the following question to TA {q_flow['ta']}?\n\n\"{q_flow['raw_question']}\"",
+                    "attachments": [
+                        {
+                            "actions": [
+                                {"type": "button", "text": "Confirm", "msg": "confirm", "msg_in_chat_window": True, "msg_processing_type": "sendMessage"},
+                                {"type": "button", "text": "Cancel", "msg": "cancel", "msg_in_chat_window": True, "msg_processing_type": "sendMessage"}
+                            ]
+                        }
+                    ],
+                    "session_id": session_id
+                })
+            elif message.lower() == "refine":
+                # Default refine using LLM feedback
+                suggested = generate_suggested_question(q_flow["raw_question"])[0]
+                q_flow["suggested_question"] = suggested
+                q_flow["state"] = "awaiting_refinement_decision"
+                return jsonify({
+                    "text": f"Here is a suggested version of your question:\n\n\"{suggested}\"\n\nDo you **approve** this version, want to **modify**, or do a **Manual Edit**?",
+                    "attachments": [
+                        {
+                            "actions": [
+                                {"type": "button", "text": "Approve", "msg": "approve", "msg_in_chat_window": True, "msg_processing_type": "sendMessage"},
+                                {"type": "button", "text": "Modify", "msg": "modify", "msg_in_chat_window": True, "msg_processing_type": "sendMessage"},
+                                {"type": "button", "text": "Manual Edit", "msg": "manual_edit", "msg_in_chat_window": True, "msg_processing_type": "sendMessage"}
+                            ]
+                        }
+                    ],
+                    "session_id": session_id
+                })
+            else:
+                return jsonify({
+                    "text": "Please choose either **refine** or **send**.",
+                    "session_id": session_id
+                })
+
+        # Handling the decision in the refinement phase:
+        if state == "awaiting_refinement_decision":
+            print(f"DEBUGGING****: {session_id} - {message}")
+            if message.lower() == "approve":
+                q_flow["state"] = "awaiting_final_confirmation"
+                return jsonify({
+                    "text": f"Do you want to send the following question to TA {q_flow['ta']}?\n\n\"{q_flow['suggested_question']}\"",
+                    "attachments": [
+                        {
+                            "actions": [
+                                {"type": "button", "text": "Confirm", "msg": "confirm", "msg_in_chat_window": True, "msg_processing_type": "sendMessage"},
+                                {"type": "button", "text": "Cancel", "msg": "cancel", "msg_in_chat_window": True, "msg_processing_type": "sendMessage"}
+                            ]
+                        }
+                    ],
+                    "session_id": session_id
+                })
+            
+            elif message.lower() == "modify":
+                q_flow["state"] = "awaiting_feedback"
+                return jsonify({
+                    "text": "Please type your feedback for refining your question.",
+                    "session_id": session_id
+                })
+            elif message.lower() == "manual_edit":
+                q_flow["state"] = "awaiting_manual_edit"
+                return jsonify({
+                    "text": "Please type your manually edited question.",
+                    "session_id": session_id
+                })
+            else:
+                return jsonify({
+                    "text": "Please choose **approve**, **Modify**, or **Manual Edit**.",
+                    "session_id": session_id
+                })
+
+        # State 3: Awaiting feedback for LLM refinement
+        if state == "awaiting_feedback":
+            feedback = message
+            # Combine the raw question and feedback to generate a refined version.
+            base_question = q_flow.get("suggested_question", q_flow["raw_question"])
+            new_suggested, new_suggested_clean = generate_suggested_question(base_question, feedback)
+            q_flow["suggested_question"] = new_suggested_clean
+            q_flow["state"] = "awaiting_refinement_decision"
+            return jsonify({
+                "text": f"Here is an updated suggested version of your question:\n\n\"{new_suggested_clean}\"\n\nDo you **approve**, want to **Modify**, or do a **Manual Edit**?",
+                "attachments": [
+                    {
+                        "actions": [
+                            {"type": "button", "text": "Approve", "msg": "approve", "msg_in_chat_window": True, "msg_processing_type": "sendMessage"},
+                            {"type": "button", "text": "Modify", "msg": "modify", "msg_in_chat_window": True, "msg_processing_type": "sendMessage"},
+                            {"type": "button", "text": "Manual Edit", "msg": "manual_edit", "msg_in_chat_window": True, "msg_processing_type": "sendMessage"}
+                        ]
+                    }
+                ],
+                "session_id": session_id
+            })
+
+        # State 4: Handling manual edit input
+        if state == "awaiting_manual_edit":
+            # Directly store the manually edited question as the suggested/final version.
+            q_flow["suggested_question"] = message
+            q_flow["state"] = "awaiting_refinement_decision"
+            return jsonify({
+                "text": f"Your manually edited question is:\n\n\"{message}\"\n\nDo you **approve**, want to **Modify**, or do another **Manual Edit**?",
+                "attachments": [
+                    {
+                        "actions": [
+                            {"type": "button", "text": "Approve", "msg": "approve", "msg_in_chat_window": True, "msg_processing_type": "sendMessage"},
+                            {"type": "button", "text": "Modify", "msg": "modify", "msg_in_chat_window": True, "msg_processing_type": "sendMessage"},
+                            {"type": "button", "text": "Manual Edit", "msg": "manual_edit", "msg_in_chat_window": True, "msg_processing_type": "sendMessage"}
+                        ]
+                    }
+                ],
+                "session_id": session_id
+            })
+
+        # State 5: Awaiting final confirmation to send the question.
+        if state == "awaiting_final_confirmation":
+            if message.lower() == "confirm":
+                ta_username = "aya.ismail" if q_flow["ta"] == "Aya" else "jiyoon.choi"
+                final_question = q_flow.get("suggested_question") or q_flow.get("raw_question")
+                send_direct_message_to_TA(final_question, user, ta_username)
+                conversation_history[session_id]["question_flow"] = None
+                return jsonify(add_menu_button({
+                    "text": f"Your question has been sent to TA {q_flow['ta']}!",
+                    "session_id": session_id
+                }))
+            elif message.lower() == "cancel":
+                conversation_history[session_id]["question_flow"] = None
+                return jsonify(add_menu_button({
+                    "text": "Your TA question process has been canceled. Let me know if you need anything else.",
+                    "session_id": session_id
+                }))
+            else:
+                return jsonify({
+                    "text": "Please choose **confirm** to send or **cancel** to abort.",
+                    "session_id": session_id
+                })
+
+    
+    
+    # Look up the student session ID using the mapping.
+
+    if ta_msg_to_student_session:
+        msg_id = next(reversed(ta_msg_to_student_session))
+        student_username = ta_msg_to_student_session[msg_id]
+        student_session_id = f"session_{student_username}_twips_research"
+
+        if not student_session_id:
+            return jsonify({"error": "No student session mapped for this message ID."}), 400
+        
+        if conversation_history[student_session_id].get("awaiting_ta_response"):
+        # Assume this message is the TA's typed answer.
+            conversation_history[student_session_id]["awaiting_ta_response"] = False
+            conversation_history[student_session_id]["messages"].append(("TA", message))
+            print(f"DEBUG: Received TA reply for session {student_session_id}: {message}")
+            forward_message_to_student(message, session_id, student_session_id)
+            response = f"Your response has been forwarded to student {student_username}."
+            return jsonify({"text": response, "session_id": session_id})
+    else:
+        msg_id = None
+   
+    if message == "respond":
+            # Process TA response prompt. For example, set flag and prompt for typed response.
+            print(data.get("text"))
+            conversation_history[student_session_id]["awaiting_ta_response"] = True
+            print(f"DEBUG: Session {student_session_id} is now awaiting TA response from {user}")
+
+            return jsonify({"text": "Please type your response to the student.", "session_id": student_session_id})
+    
+    
+    # ----------------------------
+    # End of TA Question Workflow
+    # ----------------------------
+    
+
+    if conversation_history[session_id].get("awaiting_ta_confirmation"):
+        if message.lower() in ["yes", "y"]:
+            conversation_history[session_id].pop("awaiting_ta_confirmation", None)
+            # Then start the TA question flow: show TA selection (or directly send if a default TA is used)
+            ta_button_response = build_TA_button()  # reuse your TA button builder
+            ta_button_response["session_id"] = session_id
+            return jsonify(ta_button_response)
+        else:
+            conversation_history[session_id].pop("awaiting_ta_confirmation", None)
+            # Fall back to answering the question using the document context
+            answer = answer_question(message, session_id)
+            conversation_history[session_id]["messages"].append(("bot", answer))
+            # Optionally add a follow-up prompt here
+            return jsonify(add_menu_button({"text": answer, "session_id": session_id}))
+
+    if message in ["summarize"]:
+        summary = summarizing_agent(message, session_id)
+        return jsonify(add_menu_button({"text": summary, "session_id": session_id}))
+    
+    # Process general chatbot queries
+    conversation_history[session_id]["messages"].append(("user", message))
+    classification = classify_query(message, session_id)
+    print(f"DEBUG: User query classified as: {classification}")
+
+    # -------------------------------------------
+    # 1) Handle the new follow-up categories first
+    # -------------------------------------------
+    if classification == "followup_decline":
+        # The user is declining further discussion of the follow-up topic
+        conversation_history[session_id]["awaiting_followup_response"] = False
+        decline_text = "No problem! Let me know if you have any other questions."
+        conversation_history[session_id]["messages"].append(("bot", decline_text))
+        return jsonify(add_menu_button({
+            "text": decline_text,
+            "session_id": session_id
+        }))
+
+    elif classification == "followup_continue":
+        # The user wants to keep talking about the same topic.
+        # Instead of just prompting "Could you tell me more specifically what you'd like to clarify?"
+        # we can do something more productive.
+        
+        # 1) Provide an actual content-based answer, using answer_question
+        # (assuming the user is repeating their interest in "features and functionalities")
+        answer = answer_question(message, session_id)
+        conversation_history[session_id]["messages"].append(("bot", answer))
+        
+        # 2) Optionally generate another follow-up or ask if they'd like more details
+        # but let's keep it simple so we don't loop forever
+        continue_text = "Let me know if you'd like more details or if you have a different question."
+        conversation_history[session_id]["messages"].append(("bot", continue_text))
+        
+        # 3) IMPORTANT: Mark that we've handled the follow-up, so we don't loop
+        conversation_history[session_id]["awaiting_followup_response"] = False
+        
+        return jsonify(add_menu_button({
+            "text": f"{answer}\n\n{continue_text}",
+            "session_id": session_id
+        }))
+
+    elif classification == "new_topic":
+        # The user is pivoting away from the old follow-up
+        conversation_history[session_id]["awaiting_followup_response"] = False
+        # We now proceed to check if the new message also requires an answer from the PDF
+        # For simplicity, let's let the normal flow continue below
+        pass
+
+    # ---------------------------------------
+    # 2) Handle the usual categories (if not a follow-up)
+    # ---------------------------------------
+    if classification == "greeting":
+        intro_summary = generate_greeting_response(
+            "Based solely on the research paper that was uploaded in this session, please provide a one sentence summary of what the paper is about.",
+            session_id
+        )
+        greeting_msg = (
+            "**Hello! 👋 I am the TA chatbot for CS-150: Generative AI for Social Impact. 🤖**\n\n"
+            "My purpose is to help you critically analyze this ONLY week's research paper. I'll guide you "
+            "through the paper to deepen your understanding, but won't directly reveal answers to "
+            "open-ended questions. 🤫 Instead, I'll encourage you to think critically. 🧠\n\n"
+            "Feel free to ask any fact-based questions, such as *\"Who are the authors of the paper?\"*\n\n"
+            f"**{intro_summary}**\n\n"
+            "Please ask a question about the research paper now, or explore the menu below for more actions."
+        )
+        # Save and return the greeting without any follow-up questions, i.e. no food for thought.
+        conversation_history[session_id]["messages"].append(("bot", greeting_msg))
+        interactive_payload = show_menu(greeting_msg, session_id)
+        return jsonify(interactive_payload)
+    
+    if classification == "content_answerable":
+        difficulty = classify_difficulty_of_question(message, session_id)
+        if difficulty == "factual":
+            classification = "content_factual"
+        else:
+            classification = "content_conceptual"
+
+    if classification == "content_factual":
+        answer = answer_factual_question(message, session_id)
+        conversation_history[session_id]["messages"].append(("bot", answer))
+
+        # Optionally generate a follow-up question (like you do for normal answers)
+        universal_followup = generate_follow_up(session_id)
+        if universal_followup:
+            conversation_history[session_id]["awaiting_followup_response"] = True
+            conversation_history[session_id]["messages"].append(("bot", universal_followup))
+            answer_with_prompt = f"{answer}\n\n{universal_followup}"
+        else:
+            answer_with_prompt = answer
+
+        return jsonify(add_menu_button({
+            "text": answer_with_prompt,
+            "session_id": session_id
+        }))
+
+    elif classification == "content_conceptual":
+        answer = answer_conceptual_question(message, session_id)
+        conversation_history[session_id]["messages"].append(("bot", answer))
+
+        universal_followup = generate_follow_up(session_id)
+        if universal_followup:
+            conversation_history[session_id]["awaiting_followup_response"] = True
+            conversation_history[session_id]["messages"].append(("bot", universal_followup))
+            answer_with_prompt = f"{answer}\n\n{universal_followup}"
+        else:
+            answer_with_prompt = answer
+
+        return jsonify(add_menu_button({
+            "text": answer_with_prompt,
+            "session_id": session_id
+        }))
+
+    elif classification == "human_ta_query": 
+        conversation_history[session_id]["awaiting_ta_confirmation"] = True
+        payload = {
+            "text": "It looks like your question may require human TA intervention. Would you like to ask your TA for more clarification?",
+            "attachments": [
+                {
+                    "actions": [
+                        {
+                            "type": "button",
+                            "text": "Yes, Ask TA",
+                            "msg": "yes",
+                            "msg_in_chat_window": True,
+                            "msg_processing_type": "sendMessage"
+                        }
+                    ]
+                }
+            ], 
+            session_id: session_id
+        }
+        return jsonify(payload)
+
+    else:
+        # Generate the primary answer
+        answer = answer_question(message, session_id)
+        conversation_history[session_id]["messages"].append(("bot", answer))
+        
+        # Dynamically generate an open-ended follow-up based on the conversation.
+        universal_followup = generate_follow_up(session_id)
+        if universal_followup:
+            conversation_history[session_id]["awaiting_followup_response"] = True
+            conversation_history[session_id]["messages"].append(("bot", universal_followup))
+            answer_with_prompt = f"{answer}\n\n{universal_followup}"
+        else:
+            answer_with_prompt = answer
+    
+        payload = {
+            "text": answer_with_prompt,
+            "session_id": session_id
+        }
+        return jsonify(add_menu_button(payload))
+
+# -----------------------------------------------------------------------------
+# Error Handling and App Runner
+# -----------------------------------------------------------------------------
+@app.errorhandler(404)
+def page_not_found(e):
+    return "Not Found", 404
+
+if __name__ == "__main__":
+    print("DEBUG: Starting Flask server...")
     app.run()